--- conflicted
+++ resolved
@@ -1,123 +1,91 @@
-<<<<<<< HEAD
-{
-    // Use IntelliSense to learn about possible attributes.
-    // Hover to view descriptions of existing attributes.
-    // For more information, visit: https://go.microsoft.com/fwlink/?linkid=830387
-    "version": "0.2.0",
-    "configurations": [
-        {
-            "name": "DQN (Eval)",
-            "type": "debugpy",
-            "request": "launch",
-            "module": "agents.dqn.eval",
-            "console": "integratedTerminal"
-        },
-        {
-            "name": "DQN (Train)",
-            "type": "debugpy",
-            "request": "launch",
-            "module": "agents.dqn.train",
-            "console": "integratedTerminal"
-        },
-        {
-            "name": "DQN (Retrain)",
-            "type": "debugpy",
-            "request": "launch",
-            "module": "agents.dqn.retrain",
-            "console": "integratedTerminal"
-        },
-        {
-            "name": "Random",
-            "type": "debugpy",
-            "request": "launch",
-            "module": "agents.random.train",
-            "console": "integratedTerminal"
-        },
-    ]
-}
-=======
-    // Start of Selection
-    {
-        // Use IntelliSense to learn about possible attributes.
-        // Hover to view descriptions of existing attributes.
-        // For more information, visit: https://go.microsoft.com/fwlink/?linkid=830387
-        "version": "0.2.0",
-        "configurations": [
-            {
-                "name": "Evalutate",
-                "type": "debugpy",
-                "args": ["-O"],
-                "request": "launch",
-                "program": "${workspaceFolder}/main.py",
-                "console": "integratedTerminal"
-            },
-            {
-                "name": "DQN",
-                "type": "debugpy",
-                "args": ["-O"],
-                "request": "launch",
-                "module": "agents.dqn.train",
-                "console": "integratedTerminal"
-            },
-            {
-                "name": "Random",
-                "type": "debugpy",
-                "args": ["-O"],
-                "request": "launch",
-                "module": "agents.random.main",
-                "console": "integratedTerminal"
-            },
-            {
-                "name": "Evalutate (Debug)",
-                "type": "debugpy",
-                "request": "launch",
-                "program": "${workspaceFolder}/main.py",
-                "console": "integratedTerminal"
-            },
-            {
-                "name": "DQN (Debug)",
-                "type": "debugpy",
-                "request": "launch",
-                "module": "agents.dqn.train",
-                "console": "integratedTerminal"
-            },
-            {
-                "name": "DQN (Evaluate)",
-                "type": "debugpy",
-                "request": "launch",
-                "module": "agents.dqn.eval",
-                "console": "integratedTerminal"
-            },
-
-            {
-                "name": "Random (Debug)",
-                "type": "debugpy",
-                "request": "launch",
-                "module": "agents.random.main",
-                "console": "integratedTerminal"
-            },
-            {
-                "name": "PPO",
-                "type": "debugpy",
-                "args": ["-O"],
-                "request": "launch",
-                "module": "agents.ppo.train",
-                "console": "integratedTerminal"
-            },
-            {
-                "name": "PPO (Debug)",
-                "type": "debugpy",
-                "request": "launch",
-                "module": "agents.ppo.train",
-                "console": "integratedTerminal"
-            },
-            {
-                "name": "PPO (Evaluate)",
-                "type": "debugpy",
-                "request": "launch",
-                "module": "agents.ppo.eval",
-                "console": "integratedTerminal"
-            }
-        ]
-    }
->>>>>>> d558dded
+    // Start of Selection
+    {
+        // Use IntelliSense to learn about possible attributes.
+        // Hover to view descriptions of existing attributes.
+        // For more information, visit: https://go.microsoft.com/fwlink/?linkid=830387
+        "version": "0.2.0",
+        "configurations": [
+            {
+                "name": "Evalutate",
+                "type": "debugpy",
+                "args": ["-O"],
+                "request": "launch",
+                "program": "${workspaceFolder}/main.py",
+                "console": "integratedTerminal"
+            },
+            {
+                "name": "DQN",
+                "type": "debugpy",
+                "args": ["-O"],
+                "request": "launch",
+                "module": "agents.dqn.train",
+                "console": "integratedTerminal"
+            },
+        {
+            "name": "DQN (Retrain)",
+            "type": "debugpy",
+            "request": "launch",
+            "module": "agents.dqn.retrain",
+            "console": "integratedTerminal"
+        },
+            {
+                "name": "Random",
+                "type": "debugpy",
+                "args": ["-O"],
+                "request": "launch",
+                "module": "agents.random.main",
+                "console": "integratedTerminal"
+            },
+            {
+                "name": "Evalutate (Debug)",
+                "type": "debugpy",
+                "request": "launch",
+                "program": "${workspaceFolder}/main.py",
+                "console": "integratedTerminal"
+            },
+            {
+                "name": "DQN (Debug)",
+                "type": "debugpy",
+                "request": "launch",
+                "module": "agents.dqn.train",
+                "console": "integratedTerminal"
+            },
+            {
+                "name": "DQN (Evaluate)",
+                "type": "debugpy",
+                "request": "launch",
+                "module": "agents.dqn.eval",
+                "console": "integratedTerminal"
+            },
+
+            {
+                "name": "Random (Debug)",
+                "type": "debugpy",
+                "request": "launch",
+                "module": "agents.random.main",
+                "console": "integratedTerminal"
+            },
+            {
+                "name": "PPO",
+                "type": "debugpy",
+                "args": ["-O"],
+                "request": "launch",
+                "module": "agents.ppo.train",
+                "console": "integratedTerminal"
+            },
+            {
+                "name": "PPO (Debug)",
+                "type": "debugpy",
+                "request": "launch",
+                "module": "agents.ppo.train",
+                "console": "integratedTerminal"
+            },
+            {
+                "name": "PPO (Evaluate)",
+                "type": "debugpy",
+                "request": "launch",
+                "module": "agents.ppo.eval",
+                "console": "integratedTerminal"
+            }
+        ]
+    }
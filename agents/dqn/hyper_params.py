--- conflicted
+++ resolved
@@ -33,16 +33,9 @@
     "is_remote": False,
     "rewarding": {
         "original": 0,
-<<<<<<< HEAD
-        "ally_down": -7,
-        "enemy_down": 10,
-        "ally_danger": 0.3,
-        "enemy_danger_ratio": -0.5,
-=======
         "ally_down": -8,
         "enemy_down": 10,
         "ally_danger_ratio": -0.7,
         "enemy_danger_ratio": 0.9,
->>>>>>> c6e5bb9e
     },
 }
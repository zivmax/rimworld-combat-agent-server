--- conflicted
+++ resolved
@@ -1,72 +1,66 @@
-import gymnasium as gym
-from tqdm import tqdm
-from gymnasium.wrappers import RecordEpisodeStatistics
-
-from agents.dqn import DQNAgent as Agent
-from env import rimworld_env
-from utils.draw import draw
-from utils.timestamp import timestamp
-
-# this page is explicitly used fr storing trainning hyperparams
-ENV_OPTIONS = {
-<<<<<<< HEAD
-    "interval": 0.5,
-    "speed": 4,
-    "action_range": 1,
-    "is_remote": False,
-    "rewarding": {
-        "original": 0,
-        "win": 100,
-        "lose": -100,
-        "ally_defeated": -10,
-=======
-    "rewarding": {
-        "original": 0,
-        "ally_defeated": -7,
->>>>>>> 6e005d3a
-        "enemy_defeated": 10,
-        "ally_danger": 0.5,
-        "enemy_danger": -0.5,
-        "invalid_position": -2,
-        "remain_still_too_long": -2,
-        "win": 0,
-        "lose": 0,
-    },
-    "remain_still_threshold": 4,
-}
-
-
-def main():
-    n_episodes = 10000
-    env = gym.make(rimworld_env, options=ENV_OPTIONS)
-    env = RecordEpisodeStatistics(env, buffer_length=n_episodes)
-    agent = Agent(obs_space=env.observation_space, act_space=env.action_space[1])
-
-    for episode in tqdm(range(1, n_episodes + 1), desc="Training Progress"):
-        next_state, _ = env.reset()
-
-        while True:
-            current_state = next_state
-            action = agent.act(current_state)
-            action = {1: action}
-
-            next_obs, reward, terminated, truncated, _ = env.step(action)
-            done = terminated or truncated
-
-            next_state = next_obs
-
-            agent.remember(current_state, next_state, action[1], reward, done)
-            agent.train()
-
-            if done:
-                break
-
-        if episode % 100 == 0 and episode > 0:
-            agent.policy_net.save(f"./models/{timestamp}/dqn_{episode}.pth")
-            draw(env, save_path=f"./plots/{timestamp}/stats_{episode}.png")
-
-    env.close()
-
-
-if __name__ == "__main__":
-    main()
+import gymnasium as gym
+from tqdm import tqdm
+from gymnasium.wrappers import RecordEpisodeStatistics
+
+from agents.dqn import DQNAgent as Agent
+from env import rimworld_env
+from utils.draw import draw
+from utils.timestamp import timestamp
+
+# this page is explicitly used fr storing trainning hyperparams
+ENV_OPTIONS = {
+    "interval": 0.5,
+    "speed": 4,
+    "action_range": 1,
+    "is_remote": False,
+    "rewarding": {
+        "original": 0,
+        "win": 100,
+        "lose": -100,
+        "ally_defeated": -10,
+        "enemy_defeated": 10,
+        "ally_danger": 0.5,
+        "enemy_danger": -0.5,
+        "invalid_position": -2,
+        "remain_still_too_long": -2,
+        "win": 0,
+        "lose": 0,
+    },
+    "remain_still_threshold": 4,
+}
+
+
+def main():
+    n_episodes = 10000
+    env = gym.make(rimworld_env, options=ENV_OPTIONS)
+    env = RecordEpisodeStatistics(env, buffer_length=n_episodes)
+    agent = Agent(obs_space=env.observation_space, act_space=env.action_space[1])
+
+    for episode in tqdm(range(1, n_episodes + 1), desc="Training Progress"):
+        next_state, _ = env.reset()
+
+        while True:
+            current_state = next_state
+            action = agent.act(current_state)
+            action = {1: action}
+
+            next_obs, reward, terminated, truncated, _ = env.step(action)
+            done = terminated or truncated
+
+            next_state = next_obs
+
+            agent.remember(current_state, next_state, action[1], reward, done)
+            agent.train()
+
+            if done:
+                break
+
+        if episode % 100 == 0 and episode > 0:
+            agent.policy_net.save(f"./models/{timestamp}/dqn_{episode}.pth")
+            draw(env, save_path=f"./plots/{timestamp}/stats_{episode}.png")
+
+    env.close()
+
+
+if __name__ == "__main__":
+    main()
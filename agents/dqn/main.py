from agents.dqn import DQNAgent
from env import rimworld_env
from utils.logger import logger
from utils.draw import draw
import logging

file_handler = logging.FileHandler("agents/dqn/train.log")
file_handler.setLevel(logging.INFO)
file_handler.setFormatter(
    logging.Formatter("%(asctime)s\t%(levelname)s\t%(filename)s\t%(message)s")
)
logger.addHandler(file_handler)

import gymnasium as gym
from gymnasium.wrappers import RecordEpisodeStatistics

from .hyper_params import N_EPISODES, EPISOLD_LOG_INTERVAL, EPISOLD_SAVE_INTERVAL
from .hyper_params import RE_TRAIN


OPTIONS = {
    "interval": 3.0,
    "speed": 4,
    "action_range": 4,
    "is_remote": False,
    "rewarding": {
        "original": 0,
        "ally_down": -10,
        "enemy_down": 10,
        "ally_danger_ratio": 0.5,
        "enemy_danger_ratio": -0.5,
    },
}


def main():
    """
    Main function to train the DQNAgent.
    """

    env = gym.make(rimworld_env, options=OPTIONS)
    env = RecordEpisodeStatistics(env, buffer_length=N_EPISODES)
    agent = DQNAgent(
        observation_space=env.observation_space,
        action_space=env.action_space,
    )

    if RE_TRAIN:
        num_episodes = N_EPISODES
        for episode in range(num_episodes):
            obs, info = env.reset()
            done = False
            total_reward = 0

            while not done:
                action = agent.act(obs, info)
                next_obs, reward, terminated, truncated, info = env.step(action)
                done = terminated or truncated

                agent.step(obs, action, reward, next_obs, done)
                obs = next_obs
                total_reward += reward
<<<<<<< HEAD
                if (episode + 1) % EPISOLD_LOG_INTERVAL == 0:
                    logger.info(f"for episode {episode + 1}, reward: {reward}")

            logger.info(
                f"\tEpisode {episode + 1}/{num_episodes}, Total Reward: {total_reward}"
            )
=======
            if (episode + 1) % EPISOLD_LOG_INTERVAL == 0:
                logger.info(f"for episode {episode + 1}, reward: {total_reward}")
>>>>>>> 722cd702

            if (episode + 1) % EPISOLD_SAVE_INTERVAL == 0:
                agent.save(f"agents/dqn/model_pth/dqn_model_episode_{episode + 1}.pth")
    else:
        agent.load(f"agents/dqn/model_pth/dqn_model_episode_{N_EPISODES}.pth")

    env.close()

    draw(env, "agents/dqn/plot/episode_stats.png")


if __name__ == "__main__":
    main()<|MERGE_RESOLUTION|>--- conflicted
+++ resolved
@@ -60,17 +60,8 @@
                 agent.step(obs, action, reward, next_obs, done)
                 obs = next_obs
                 total_reward += reward
-<<<<<<< HEAD
-                if (episode + 1) % EPISOLD_LOG_INTERVAL == 0:
-                    logger.info(f"for episode {episode + 1}, reward: {reward}")
-
-            logger.info(
-                f"\tEpisode {episode + 1}/{num_episodes}, Total Reward: {total_reward}"
-            )
-=======
             if (episode + 1) % EPISOLD_LOG_INTERVAL == 0:
                 logger.info(f"for episode {episode + 1}, reward: {total_reward}")
->>>>>>> 722cd702
 
             if (episode + 1) % EPISOLD_SAVE_INTERVAL == 0:
                 agent.save(f"agents/dqn/model_pth/dqn_model_episode_{episode + 1}.pth")

--- conflicted
+++ resolved
@@ -1,4 +1,3 @@
-<<<<<<< HEAD
 import random
 import numpy as np
 from collections import deque
@@ -7,6 +6,8 @@
 import torch.optim as optim
 from .hyper_params import EPSILON, TARGET_UPDATE, MEMORY_SIZE, HIDDEN_SIZE
 from .hyper_params import DEVICE, BATCH_SIZE, GAMMA, LEARNING_RATE
+
+
 class DQN(nn.Module):
     def __init__(self, state_size, action_size, hidden_size=HIDDEN_SIZE):
         super(DQN, self).__init__()
@@ -14,23 +15,28 @@
         self.relu = nn.ReLU()
         self.fc2 = nn.Linear(hidden_size, hidden_size)
         self.fc3 = nn.Linear(hidden_size, action_size)
-    
+
     def forward(self, x):
         x = self.relu(self.fc1(x))
         x = self.relu(self.fc2(x))
         x = self.fc3(x)
         return x
 
+
 class DQNModel:
-    def __init__(self, state_size, action_size, 
-                 batch_size=BATCH_SIZE,
-                 gamma=GAMMA, 
-                 lr=LEARNING_RATE, 
-                 epsilon_start=EPSILON["START"],
-                 epsilon_end=EPSILON["FINAL"], 
-                 epsilon_decay=EPSILON["DECAY"],
-                 target_update=TARGET_UPDATE, 
-                 memory_size=MEMORY_SIZE):
+    def __init__(
+        self,
+        state_size,
+        action_size,
+        batch_size=BATCH_SIZE,
+        gamma=GAMMA,
+        lr=LEARNING_RATE,
+        epsilon_start=EPSILON["START"],
+        epsilon_end=EPSILON["FINAL"],
+        epsilon_decay=EPSILON["DECAY"],
+        target_update=TARGET_UPDATE,
+        memory_size=MEMORY_SIZE,
+    ):
         self.state_size = state_size
         self.action_size = action_size
         self.memory = deque(maxlen=memory_size)
@@ -55,7 +61,7 @@
         self.steps_done = 0
 
     def remember(self, state, action, reward, next_state, done):
-        self.memory.append( (state, action, reward, next_state, done) )
+        self.memory.append((state, action, reward, next_state, done))
 
     def act(self, state):
         # exploration
@@ -100,101 +106,4 @@
             self.epsilon *= self.epsilon_decay
 
     def update_target_network(self):
-=======
-import random
-import numpy as np
-from collections import deque
-import torch
-import torch.nn as nn
-import torch.optim as optim
-
-class DQN(nn.Module):
-    def __init__(self, state_size, action_size, hidden_size=128):
-        super(DQN, self).__init__()
-        self.fc1 = nn.Linear(state_size, hidden_size)
-        self.relu = nn.ReLU()
-        self.fc2 = nn.Linear(hidden_size, hidden_size)
-        self.fc3 = nn.Linear(hidden_size, action_size)
-    
-    def forward(self, x):
-        x = self.relu(self.fc1(x))
-        x = self.relu(self.fc2(x))
-        x = self.fc3(x)
-        return x
-
-class DQNAgent:
-    def __init__(self, state_size, action_size, batch_size=64,
-                 gamma=0.99, lr=0.001, epsilon_start=1.0,
-                 epsilon_end=0.01, epsilon_decay=0.995,
-                 target_update=10, memory_size=10000):
-        self.state_size = state_size
-        self.action_size = action_size
-        self.memory = deque(maxlen=memory_size)
-
-        self.gamma = gamma
-        self.epsilon = epsilon_start
-        self.epsilon_min = epsilon_end
-        self.epsilon_decay = epsilon_decay
-
-        self.batch_size = batch_size
-        self.device = torch.device("cuda" if torch.cuda.is_available() else "cpu")
-
-        self.policy_net = DQN(state_size, action_size).to(self.device)
-        self.target_net = DQN(state_size, action_size).to(self.device)
-        self.target_net.load_state_dict(self.policy_net.state_dict())
-        self.target_net.eval()
-
-        self.optimizer = optim.Adam(self.policy_net.parameters(), lr=lr)
-        self.loss_fn = nn.MSELoss()
-
-        self.target_update = target_update
-        self.steps_done = 0
-
-    def remember(self, state, action, reward, next_state, done):
-        self.memory.append( (state, action, reward, next_state, done) )
-
-    def act(self, state):
-        # exploration
-        if random.random() < self.epsilon:
-            return random.randint(0, self.action_size - 1)
-        # exploitation
-        state = torch.FloatTensor(state).unsqueeze(0).to(self.device)
-        with torch.no_grad():
-            q_values = self.policy_net(state)
-        return q_values.argmax().item()
-
-    # memory sample estimation
-    def replay(self):
-        if len(self.memory) < self.batch_size:
-            return
-
-        minibatch = random.sample(self.memory, self.batch_size)
-        states, actions, rewards, next_states, dones = zip(*minibatch)
-
-        states = torch.FloatTensor(np.array(states)).to(self.device)
-        actions = torch.LongTensor(np.array(actions)).unsqueeze(1).to(self.device)
-        rewards = torch.FloatTensor(np.array(rewards)).unsqueeze(1).to(self.device)
-        next_states = torch.FloatTensor(np.array(next_states)).to(self.device)
-        dones = torch.FloatTensor(np.array(dones)).unsqueeze(1).to(self.device)
-
-        # Q value iteration
-        current_q = self.policy_net(states).gather(1, actions)
-
-        with torch.no_grad():
-            max_next_q = self.target_net(next_states).max(1)[0].unsqueeze(1)
-            target_q = rewards + (self.gamma * max_next_q * (1 - dones))
-
-        # backward
-        loss = self.loss_fn(current_q, target_q)
-
-        self.optimizer.zero_grad()
-        loss.backward()
-        self.optimizer.step()
-
-        # Epsilon decay
-        if self.epsilon > self.epsilon_min:
-            self.epsilon *= self.epsilon_decay
-
-    def update_target_network(self):
->>>>>>> cec03802
         self.target_net.load_state_dict(self.policy_net.state_dict())
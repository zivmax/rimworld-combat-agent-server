import torch
import torch.optim as optim
from typing import Dict
from gymnasium.spaces import Box
import numpy as np
from numpy.typing import NDArray
from torch import distributions
import os
import pandas as pd
import matplotlib.pyplot as plt
import seaborn as sns

from .memory import PPOMemory
from .model import ActorCritic


class PPOAgent:
    def __init__(
        self,
        n_envs,
        obs_space: Box,
        act_space: Box,
        device: str = "cuda" if torch.cuda.is_available() else "cpu",
    ) -> None:
        self.n_envs = n_envs
        self.act_space = act_space
        self.device = device
        self.gamma = 0.975
        self.k_epochs = 8
        self.eps_clip = 0.1
        self.min_entropy_coef = 0.02
        self.entropy_decay = 0.9999
        self.entropy_coef_start = 1.0
        self.entropy_coef = self.entropy_coef_start
        self.steps = 0
        self.critic_coef = 1.0
        self.batch_size = 1024
        self.state_values_store = []
        self.policy_loss_history = []
        self.value_loss_history = []
        self.loss_history = []
        self.entropy_history = []
        self.entropy_coef_history = []
        self.entropy_bonus_history = []
        self.advantages_history = []
        self.surr_history = []

        self.policy = ActorCritic(obs_space, act_space).to(self.device)
        self.optimizer = optim.Adam(self.policy.parameters(), lr=1.5e-5)
        self.memory = PPOMemory()

    def act(self, states: NDArray) -> tuple[NDArray, torch.Tensor, torch.Tensor]:
        with torch.no_grad():
            # Convert states to tensor and move to device
            states_tensor = torch.FloatTensor(np.array(states)).to(self.device)

            # Get action logits and state values for all states at once
            action_logits, state_values = self.policy.forward(states_tensor)

            # Create categorical distribution for all actions
            dist = distributions.Categorical(logits=action_logits)

            # Sample actions for all environments at once
            action_indices = dist.sample()

            # Calculate log probabilities for all actions
            action_log_probs = dist.log_prob(action_indices)

            # Convert actions to numpy array
            batch_actions = self._index_to_coord_batch(action_indices).cpu().numpy()

            # Store state values
            self.state_values_store.extend(state_values.cpu().detach().numpy())

<<<<<<< HEAD
            self.state_values_store.extend(
                [v.cpu().detach().numpy() for v in batch_state_values]
            )
            self.steps += self.n_envs
=======
>>>>>>> 6bbb733a
            return (
                batch_actions,
                action_log_probs,
            )

    def remember(
        self,
        state: NDArray,
        action: NDArray,
        log_prob: torch.Tensor,
        reward: float,
        next_state: NDArray,
        done: bool,
    ) -> None:
        self.memory.store_transition(
            state=torch.tensor(state).to("cpu"),
            action=torch.tensor(action).to("cpu"),
            log_prob=log_prob.to("cpu"),
            reward=torch.tensor(reward).to("cpu"),
            next_state=torch.tensor(next_state).to("cpu"),
            done=torch.tensor(done).to("cpu"),
        )

    def train(self) -> None:
        for _ in range(self.k_epochs):
            states = torch.stack([t.state for t in self.memory.transitions])
            actions = torch.stack([t.action for t in self.memory.transitions])
            old_log_probs = torch.stack([t.log_prob for t in self.memory.transitions])
            rewards = torch.stack([t.reward for t in self.memory.transitions])
            dones = torch.stack([t.done for t in self.memory.transitions])

            returns, advantages = self.compute_advantages(rewards, dones)

            batch_size = min(self.batch_size, len(self.memory.transitions))

            dataset = torch.utils.data.TensorDataset(
                states, actions, old_log_probs, returns, advantages
            )
            loader = torch.utils.data.DataLoader(
                dataset, batch_size=batch_size, shuffle=True
            )

            for batch in loader:
                (
                    batch_states,
                    batch_actions,
                    batch_old_log_probs,
                    batch_returns,
                    batch_advantages,
                ) = batch

                batch_states = batch_states.to(self.device)
                batch_actions = batch_actions.to(self.device)
                batch_old_log_probs = batch_old_log_probs.to(self.device)
                batch_returns = batch_returns.to(self.device)
                batch_advantages = batch_advantages.to(self.device)

                log_probs, entropy, state_values = self.policy.evaluate(batch_states)

                ratios = torch.exp(log_probs - batch_old_log_probs.detach())

                surr = ratios * batch_advantages
                surr_clamp = (
                    torch.clamp(ratios, 1 - self.eps_clip, 1 + self.eps_clip)
                    * batch_advantages
                )

                entropy_bonus = self.entropy_coef * entropy

                actor_loss = -torch.min(surr, surr_clamp) - entropy_bonus

                critic_loss = (
                    self.critic_coef * 0.5 * torch.abs(batch_returns - state_values)
                )

                loss = actor_loss + critic_loss

                self.optimizer.zero_grad()
                loss.mean().backward()
                torch.nn.utils.clip_grad_norm_(self.policy.parameters(), max_norm=1.0)

                self.optimizer.step()

                self.policy_loss_history.append(actor_loss.mean().item())
                self.value_loss_history.append(critic_loss.mean().item())
                self.loss_history.append(loss.mean().item())
                self.entropy_history.append(entropy.mean().item())
                self.entropy_coef_history.append(self.entropy_coef)
                self.entropy_bonus_history.append(entropy_bonus.mean().item())
                self.advantages_history.append(batch_advantages.mean().item())
                self.surr_history.append(surr.mean().item())

        self.entropy_coef = max(
            self.entropy_coef_start * (1 - np.exp(-5 * self.entropy_decay**self.steps)),
            self.min_entropy_coef,
        )
        self.state_values_store.clear()
        self.memory.clear()

    def compute_advantages(self, rewards, dones):
        GAE_LAMBDA = 0.9
        GAMMA = self.gamma
        state_values = self.state_values_store
        advantages = []
        returns = []
        advantage = 0
        previous_value = 0
        for step in reversed(range(len(rewards))):
            mask = 1.0 - dones[step].float().cpu().numpy()
            delta = (
                rewards[step].cpu().numpy()
                + GAMMA * previous_value * mask
                - state_values[step]
            )
            advantage = delta + GAMMA * GAE_LAMBDA * mask * advantage
            advantages.insert(0, advantage)
            previous_value = state_values[step]
            returns.insert(0, advantage + state_values[step])

        advantages = torch.tensor(np.array(advantages), dtype=torch.float32).to(
            self.device
        )

        returns = torch.tensor(np.array(returns), dtype=torch.float32).to(self.device)
        advantages = (advantages - advantages.mean()) / (advantages.std() + 1e-8)
        returns = (returns - returns.mean()) / (returns.std() + 1e-8)
        return returns, advantages

    def draw(self, save_path: str = "./training_history.png") -> None:
        """
        Plots the training statistics for PPO.

        Args:
            save_path (str, optional): Path to save the plot. Defaults to "./training_history.png".
        """
        # Create the directory if it does not exist
        os.makedirs(os.path.dirname(save_path), exist_ok=True)

        # Create a DataFrame with the training statistics
        stats_df = pd.DataFrame(
            {
                "Update": range(len(self.loss_history)),
                "Policy Loss": self.policy_loss_history,
                "Value Loss": self.value_loss_history,
                "Total Loss": self.loss_history,
                "Entropy": self.entropy_history,
                "Entropy Coef": self.entropy_coef_history,
                "Entropy Bonus": self.entropy_bonus_history,
                "Advantages": self.advantages_history,
                "Surrogate": self.surr_history,
            }
        )

        # Create subplots for each metric
        fig, (ax1, ax2, ax3, ax4, ax5, ax6, ax7, ax8) = plt.subplots(
            8, 1, figsize=(10, 26)
        )

        # Plot Policy Loss
        sns.lineplot(data=stats_df, x="Update", y="Policy Loss", ax=ax1)
        ax1.set_title("Policy Loss over Updates")

        # Plot Value Loss
        sns.lineplot(data=stats_df, x="Update", y="Value Loss", ax=ax2)
        ax2.set_title("Value Loss over Updates")

        # Plot Total Loss
        sns.lineplot(data=stats_df, x="Update", y="Total Loss", ax=ax3)
        ax3.set_title("Total Loss over Updates")

        # Plot Entropy
        sns.lineplot(data=stats_df, x="Update", y="Entropy", ax=ax4)
        ax4.set_title("Entropy over Updates")

        # Plot Entropy Coef
        sns.lineplot(data=stats_df, x="Update", y="Entropy Coef", ax=ax5)
        ax5.set_title("Entropy Coef over Updates")

        # Plot Advantages
        sns.lineplot(data=stats_df, x="Update", y="Advantages", ax=ax6)
        ax6.set_title("Advantages over Updates")

        # Plot Surrogate
        sns.lineplot(data=stats_df, x="Update", y="Surrogate", ax=ax7)
        ax7.set_title("Surrogate over Updates")

        # Plot Entropy Bonus
        sns.lineplot(data=stats_df, x="Update", y="Entropy Bonus", ax=ax8)
        ax8.set_title("Entropy Bonus over Updates")

        plt.tight_layout()
        plt.savefig(save_path)
        plt.close()

    def _index_to_coord_batch(self, action_indices: torch.Tensor) -> torch.Tensor:
        # Calculate the width of the action space
        width = self.act_space.high[0] - self.act_space.low[0] + 1

        # Ensure action_indices is a tensor and move it to the GPU
        if not isinstance(action_indices, torch.Tensor):
            action_indices = torch.tensor(action_indices, dtype=torch.long)
        action_indices = action_indices.cuda()

        # Compute x and y coordinates using tensor operations
        x_coords = (action_indices % width) + self.act_space.low[0]
        y_coords = (action_indices // width) + self.act_space.low[1]

        # Stack x and y coordinates into a single tensor of shape (batch_size, 2)
        coords = torch.stack((x_coords, y_coords), dim=1)

        return coords
<|MERGE_RESOLUTION|>--- conflicted
+++ resolved
@@ -1,292 +1,285 @@
-import torch
-import torch.optim as optim
-from typing import Dict
-from gymnasium.spaces import Box
-import numpy as np
-from numpy.typing import NDArray
-from torch import distributions
-import os
-import pandas as pd
-import matplotlib.pyplot as plt
-import seaborn as sns
-
-from .memory import PPOMemory
-from .model import ActorCritic
-
-
-class PPOAgent:
-    def __init__(
-        self,
-        n_envs,
-        obs_space: Box,
-        act_space: Box,
-        device: str = "cuda" if torch.cuda.is_available() else "cpu",
-    ) -> None:
-        self.n_envs = n_envs
-        self.act_space = act_space
-        self.device = device
-        self.gamma = 0.975
-        self.k_epochs = 8
-        self.eps_clip = 0.1
-        self.min_entropy_coef = 0.02
-        self.entropy_decay = 0.9999
-        self.entropy_coef_start = 1.0
-        self.entropy_coef = self.entropy_coef_start
-        self.steps = 0
-        self.critic_coef = 1.0
-        self.batch_size = 1024
-        self.state_values_store = []
-        self.policy_loss_history = []
-        self.value_loss_history = []
-        self.loss_history = []
-        self.entropy_history = []
-        self.entropy_coef_history = []
-        self.entropy_bonus_history = []
-        self.advantages_history = []
-        self.surr_history = []
-
-        self.policy = ActorCritic(obs_space, act_space).to(self.device)
-        self.optimizer = optim.Adam(self.policy.parameters(), lr=1.5e-5)
-        self.memory = PPOMemory()
-
-    def act(self, states: NDArray) -> tuple[NDArray, torch.Tensor, torch.Tensor]:
-        with torch.no_grad():
-            # Convert states to tensor and move to device
-            states_tensor = torch.FloatTensor(np.array(states)).to(self.device)
-
-            # Get action logits and state values for all states at once
-            action_logits, state_values = self.policy.forward(states_tensor)
-
-            # Create categorical distribution for all actions
-            dist = distributions.Categorical(logits=action_logits)
-
-            # Sample actions for all environments at once
-            action_indices = dist.sample()
-
-            # Calculate log probabilities for all actions
-            action_log_probs = dist.log_prob(action_indices)
-
-            # Convert actions to numpy array
-            batch_actions = self._index_to_coord_batch(action_indices).cpu().numpy()
-
-            # Store state values
-            self.state_values_store.extend(state_values.cpu().detach().numpy())
-
-<<<<<<< HEAD
-            self.state_values_store.extend(
-                [v.cpu().detach().numpy() for v in batch_state_values]
-            )
-            self.steps += self.n_envs
-=======
->>>>>>> 6bbb733a
-            return (
-                batch_actions,
-                action_log_probs,
-            )
-
-    def remember(
-        self,
-        state: NDArray,
-        action: NDArray,
-        log_prob: torch.Tensor,
-        reward: float,
-        next_state: NDArray,
-        done: bool,
-    ) -> None:
-        self.memory.store_transition(
-            state=torch.tensor(state).to("cpu"),
-            action=torch.tensor(action).to("cpu"),
-            log_prob=log_prob.to("cpu"),
-            reward=torch.tensor(reward).to("cpu"),
-            next_state=torch.tensor(next_state).to("cpu"),
-            done=torch.tensor(done).to("cpu"),
-        )
-
-    def train(self) -> None:
-        for _ in range(self.k_epochs):
-            states = torch.stack([t.state for t in self.memory.transitions])
-            actions = torch.stack([t.action for t in self.memory.transitions])
-            old_log_probs = torch.stack([t.log_prob for t in self.memory.transitions])
-            rewards = torch.stack([t.reward for t in self.memory.transitions])
-            dones = torch.stack([t.done for t in self.memory.transitions])
-
-            returns, advantages = self.compute_advantages(rewards, dones)
-
-            batch_size = min(self.batch_size, len(self.memory.transitions))
-
-            dataset = torch.utils.data.TensorDataset(
-                states, actions, old_log_probs, returns, advantages
-            )
-            loader = torch.utils.data.DataLoader(
-                dataset, batch_size=batch_size, shuffle=True
-            )
-
-            for batch in loader:
-                (
-                    batch_states,
-                    batch_actions,
-                    batch_old_log_probs,
-                    batch_returns,
-                    batch_advantages,
-                ) = batch
-
-                batch_states = batch_states.to(self.device)
-                batch_actions = batch_actions.to(self.device)
-                batch_old_log_probs = batch_old_log_probs.to(self.device)
-                batch_returns = batch_returns.to(self.device)
-                batch_advantages = batch_advantages.to(self.device)
-
-                log_probs, entropy, state_values = self.policy.evaluate(batch_states)
-
-                ratios = torch.exp(log_probs - batch_old_log_probs.detach())
-
-                surr = ratios * batch_advantages
-                surr_clamp = (
-                    torch.clamp(ratios, 1 - self.eps_clip, 1 + self.eps_clip)
-                    * batch_advantages
-                )
-
-                entropy_bonus = self.entropy_coef * entropy
-
-                actor_loss = -torch.min(surr, surr_clamp) - entropy_bonus
-
-                critic_loss = (
-                    self.critic_coef * 0.5 * torch.abs(batch_returns - state_values)
-                )
-
-                loss = actor_loss + critic_loss
-
-                self.optimizer.zero_grad()
-                loss.mean().backward()
-                torch.nn.utils.clip_grad_norm_(self.policy.parameters(), max_norm=1.0)
-
-                self.optimizer.step()
-
-                self.policy_loss_history.append(actor_loss.mean().item())
-                self.value_loss_history.append(critic_loss.mean().item())
-                self.loss_history.append(loss.mean().item())
-                self.entropy_history.append(entropy.mean().item())
-                self.entropy_coef_history.append(self.entropy_coef)
-                self.entropy_bonus_history.append(entropy_bonus.mean().item())
-                self.advantages_history.append(batch_advantages.mean().item())
-                self.surr_history.append(surr.mean().item())
-
-        self.entropy_coef = max(
-            self.entropy_coef_start * (1 - np.exp(-5 * self.entropy_decay**self.steps)),
-            self.min_entropy_coef,
-        )
-        self.state_values_store.clear()
-        self.memory.clear()
-
-    def compute_advantages(self, rewards, dones):
-        GAE_LAMBDA = 0.9
-        GAMMA = self.gamma
-        state_values = self.state_values_store
-        advantages = []
-        returns = []
-        advantage = 0
-        previous_value = 0
-        for step in reversed(range(len(rewards))):
-            mask = 1.0 - dones[step].float().cpu().numpy()
-            delta = (
-                rewards[step].cpu().numpy()
-                + GAMMA * previous_value * mask
-                - state_values[step]
-            )
-            advantage = delta + GAMMA * GAE_LAMBDA * mask * advantage
-            advantages.insert(0, advantage)
-            previous_value = state_values[step]
-            returns.insert(0, advantage + state_values[step])
-
-        advantages = torch.tensor(np.array(advantages), dtype=torch.float32).to(
-            self.device
-        )
-
-        returns = torch.tensor(np.array(returns), dtype=torch.float32).to(self.device)
-        advantages = (advantages - advantages.mean()) / (advantages.std() + 1e-8)
-        returns = (returns - returns.mean()) / (returns.std() + 1e-8)
-        return returns, advantages
-
-    def draw(self, save_path: str = "./training_history.png") -> None:
-        """
-        Plots the training statistics for PPO.
-
-        Args:
-            save_path (str, optional): Path to save the plot. Defaults to "./training_history.png".
-        """
-        # Create the directory if it does not exist
-        os.makedirs(os.path.dirname(save_path), exist_ok=True)
-
-        # Create a DataFrame with the training statistics
-        stats_df = pd.DataFrame(
-            {
-                "Update": range(len(self.loss_history)),
-                "Policy Loss": self.policy_loss_history,
-                "Value Loss": self.value_loss_history,
-                "Total Loss": self.loss_history,
-                "Entropy": self.entropy_history,
-                "Entropy Coef": self.entropy_coef_history,
-                "Entropy Bonus": self.entropy_bonus_history,
-                "Advantages": self.advantages_history,
-                "Surrogate": self.surr_history,
-            }
-        )
-
-        # Create subplots for each metric
-        fig, (ax1, ax2, ax3, ax4, ax5, ax6, ax7, ax8) = plt.subplots(
-            8, 1, figsize=(10, 26)
-        )
-
-        # Plot Policy Loss
-        sns.lineplot(data=stats_df, x="Update", y="Policy Loss", ax=ax1)
-        ax1.set_title("Policy Loss over Updates")
-
-        # Plot Value Loss
-        sns.lineplot(data=stats_df, x="Update", y="Value Loss", ax=ax2)
-        ax2.set_title("Value Loss over Updates")
-
-        # Plot Total Loss
-        sns.lineplot(data=stats_df, x="Update", y="Total Loss", ax=ax3)
-        ax3.set_title("Total Loss over Updates")
-
-        # Plot Entropy
-        sns.lineplot(data=stats_df, x="Update", y="Entropy", ax=ax4)
-        ax4.set_title("Entropy over Updates")
-
-        # Plot Entropy Coef
-        sns.lineplot(data=stats_df, x="Update", y="Entropy Coef", ax=ax5)
-        ax5.set_title("Entropy Coef over Updates")
-
-        # Plot Advantages
-        sns.lineplot(data=stats_df, x="Update", y="Advantages", ax=ax6)
-        ax6.set_title("Advantages over Updates")
-
-        # Plot Surrogate
-        sns.lineplot(data=stats_df, x="Update", y="Surrogate", ax=ax7)
-        ax7.set_title("Surrogate over Updates")
-
-        # Plot Entropy Bonus
-        sns.lineplot(data=stats_df, x="Update", y="Entropy Bonus", ax=ax8)
-        ax8.set_title("Entropy Bonus over Updates")
-
-        plt.tight_layout()
-        plt.savefig(save_path)
-        plt.close()
-
-    def _index_to_coord_batch(self, action_indices: torch.Tensor) -> torch.Tensor:
-        # Calculate the width of the action space
-        width = self.act_space.high[0] - self.act_space.low[0] + 1
-
-        # Ensure action_indices is a tensor and move it to the GPU
-        if not isinstance(action_indices, torch.Tensor):
-            action_indices = torch.tensor(action_indices, dtype=torch.long)
-        action_indices = action_indices.cuda()
-
-        # Compute x and y coordinates using tensor operations
-        x_coords = (action_indices % width) + self.act_space.low[0]
-        y_coords = (action_indices // width) + self.act_space.low[1]
-
-        # Stack x and y coordinates into a single tensor of shape (batch_size, 2)
-        coords = torch.stack((x_coords, y_coords), dim=1)
-
-        return coords
+import torch
+import torch.optim as optim
+from typing import Dict
+from gymnasium.spaces import Box
+import numpy as np
+from numpy.typing import NDArray
+from torch import distributions
+import os
+import pandas as pd
+import matplotlib.pyplot as plt
+import seaborn as sns
+
+from .memory import PPOMemory
+from .model import ActorCritic
+
+
+class PPOAgent:
+    def __init__(
+        self,
+        n_envs,
+        obs_space: Box,
+        act_space: Box,
+        device: str = "cuda" if torch.cuda.is_available() else "cpu",
+    ) -> None:
+        self.n_envs = n_envs
+        self.act_space = act_space
+        self.device = device
+        self.gamma = 0.975
+        self.k_epochs = 8
+        self.eps_clip = 0.1
+        self.min_entropy_coef = 0.02
+        self.entropy_decay = 0.9999
+        self.entropy_coef_start = 1.0
+        self.entropy_coef = self.entropy_coef_start
+        self.steps = 0
+        self.critic_coef = 1.0
+        self.batch_size = 1024
+        self.state_values_store = []
+        self.policy_loss_history = []
+        self.value_loss_history = []
+        self.loss_history = []
+        self.entropy_history = []
+        self.entropy_coef_history = []
+        self.entropy_bonus_history = []
+        self.advantages_history = []
+        self.surr_history = []
+
+        self.policy = ActorCritic(obs_space, act_space).to(self.device)
+        self.optimizer = optim.Adam(self.policy.parameters(), lr=1.5e-5)
+        self.memory = PPOMemory()
+
+    def act(self, states: NDArray) -> tuple[NDArray, torch.Tensor, torch.Tensor]:
+        with torch.no_grad():
+            # Convert states to tensor and move to device
+            states_tensor = torch.FloatTensor(np.array(states)).to(self.device)
+
+            # Get action logits and state values for all states at once
+            action_logits, state_values = self.policy.forward(states_tensor)
+
+            # Create categorical distribution for all actions
+            dist = distributions.Categorical(logits=action_logits)
+
+            # Sample actions for all environments at once
+            action_indices = dist.sample()
+
+            # Calculate log probabilities for all actions
+            action_log_probs = dist.log_prob(action_indices)
+
+            # Convert actions to numpy array
+            batch_actions = self._index_to_coord_batch(action_indices).cpu().numpy()
+
+            # Store state values
+            self.state_values_store.extend(state_values.cpu().detach().numpy())
+
+            return (
+                batch_actions,
+                action_log_probs,
+            )
+
+    def remember(
+        self,
+        state: NDArray,
+        action: NDArray,
+        log_prob: torch.Tensor,
+        reward: float,
+        next_state: NDArray,
+        done: bool,
+    ) -> None:
+        self.memory.store_transition(
+            state=torch.tensor(state).to("cpu"),
+            action=torch.tensor(action).to("cpu"),
+            log_prob=log_prob.to("cpu"),
+            reward=torch.tensor(reward).to("cpu"),
+            next_state=torch.tensor(next_state).to("cpu"),
+            done=torch.tensor(done).to("cpu"),
+        )
+
+    def train(self) -> None:
+        for _ in range(self.k_epochs):
+            states = torch.stack([t.state for t in self.memory.transitions])
+            actions = torch.stack([t.action for t in self.memory.transitions])
+            old_log_probs = torch.stack([t.log_prob for t in self.memory.transitions])
+            rewards = torch.stack([t.reward for t in self.memory.transitions])
+            dones = torch.stack([t.done for t in self.memory.transitions])
+
+            returns, advantages = self.compute_advantages(rewards, dones)
+
+            batch_size = min(self.batch_size, len(self.memory.transitions))
+
+            dataset = torch.utils.data.TensorDataset(
+                states, actions, old_log_probs, returns, advantages
+            )
+            loader = torch.utils.data.DataLoader(
+                dataset, batch_size=batch_size, shuffle=True
+            )
+
+            for batch in loader:
+                (
+                    batch_states,
+                    batch_actions,
+                    batch_old_log_probs,
+                    batch_returns,
+                    batch_advantages,
+                ) = batch
+
+                batch_states = batch_states.to(self.device)
+                batch_actions = batch_actions.to(self.device)
+                batch_old_log_probs = batch_old_log_probs.to(self.device)
+                batch_returns = batch_returns.to(self.device)
+                batch_advantages = batch_advantages.to(self.device)
+
+                log_probs, entropy, state_values = self.policy.evaluate(batch_states)
+
+                ratios = torch.exp(log_probs - batch_old_log_probs.detach())
+
+                surr = ratios * batch_advantages
+                surr_clamp = (
+                    torch.clamp(ratios, 1 - self.eps_clip, 1 + self.eps_clip)
+                    * batch_advantages
+                )
+
+                entropy_bonus = self.entropy_coef * entropy
+
+                actor_loss = -torch.min(surr, surr_clamp) - entropy_bonus
+
+                critic_loss = (
+                    self.critic_coef * 0.5 * torch.abs(batch_returns - state_values)
+                )
+
+                loss = actor_loss + critic_loss
+
+                self.optimizer.zero_grad()
+                loss.mean().backward()
+                torch.nn.utils.clip_grad_norm_(self.policy.parameters(), max_norm=1.0)
+
+                self.optimizer.step()
+
+                self.policy_loss_history.append(actor_loss.mean().item())
+                self.value_loss_history.append(critic_loss.mean().item())
+                self.loss_history.append(loss.mean().item())
+                self.entropy_history.append(entropy.mean().item())
+                self.entropy_coef_history.append(self.entropy_coef)
+                self.entropy_bonus_history.append(entropy_bonus.mean().item())
+                self.advantages_history.append(batch_advantages.mean().item())
+                self.surr_history.append(surr.mean().item())
+
+        self.entropy_coef = max(
+            self.entropy_coef_start * (1 - np.exp(-5 * self.entropy_decay**self.steps)),
+            self.min_entropy_coef,
+        )
+        self.state_values_store.clear()
+        self.memory.clear()
+
+    def compute_advantages(self, rewards, dones):
+        GAE_LAMBDA = 0.9
+        GAMMA = self.gamma
+        state_values = self.state_values_store
+        advantages = []
+        returns = []
+        advantage = 0
+        previous_value = 0
+        for step in reversed(range(len(rewards))):
+            mask = 1.0 - dones[step].float().cpu().numpy()
+            delta = (
+                rewards[step].cpu().numpy()
+                + GAMMA * previous_value * mask
+                - state_values[step]
+            )
+            advantage = delta + GAMMA * GAE_LAMBDA * mask * advantage
+            advantages.insert(0, advantage)
+            previous_value = state_values[step]
+            returns.insert(0, advantage + state_values[step])
+
+        advantages = torch.tensor(np.array(advantages), dtype=torch.float32).to(
+            self.device
+        )
+
+        returns = torch.tensor(np.array(returns), dtype=torch.float32).to(self.device)
+        advantages = (advantages - advantages.mean()) / (advantages.std() + 1e-8)
+        returns = (returns - returns.mean()) / (returns.std() + 1e-8)
+        return returns, advantages
+
+    def draw(self, save_path: str = "./training_history.png") -> None:
+        """
+        Plots the training statistics for PPO.
+
+        Args:
+            save_path (str, optional): Path to save the plot. Defaults to "./training_history.png".
+        """
+        # Create the directory if it does not exist
+        os.makedirs(os.path.dirname(save_path), exist_ok=True)
+
+        # Create a DataFrame with the training statistics
+        stats_df = pd.DataFrame(
+            {
+                "Update": range(len(self.loss_history)),
+                "Policy Loss": self.policy_loss_history,
+                "Value Loss": self.value_loss_history,
+                "Total Loss": self.loss_history,
+                "Entropy": self.entropy_history,
+                "Entropy Coef": self.entropy_coef_history,
+                "Entropy Bonus": self.entropy_bonus_history,
+                "Advantages": self.advantages_history,
+                "Surrogate": self.surr_history,
+            }
+        )
+
+        # Create subplots for each metric
+        fig, (ax1, ax2, ax3, ax4, ax5, ax6, ax7, ax8) = plt.subplots(
+            8, 1, figsize=(10, 26)
+        )
+
+        # Plot Policy Loss
+        sns.lineplot(data=stats_df, x="Update", y="Policy Loss", ax=ax1)
+        ax1.set_title("Policy Loss over Updates")
+
+        # Plot Value Loss
+        sns.lineplot(data=stats_df, x="Update", y="Value Loss", ax=ax2)
+        ax2.set_title("Value Loss over Updates")
+
+        # Plot Total Loss
+        sns.lineplot(data=stats_df, x="Update", y="Total Loss", ax=ax3)
+        ax3.set_title("Total Loss over Updates")
+
+        # Plot Entropy
+        sns.lineplot(data=stats_df, x="Update", y="Entropy", ax=ax4)
+        ax4.set_title("Entropy over Updates")
+
+        # Plot Entropy Coef
+        sns.lineplot(data=stats_df, x="Update", y="Entropy Coef", ax=ax5)
+        ax5.set_title("Entropy Coef over Updates")
+
+        # Plot Advantages
+        sns.lineplot(data=stats_df, x="Update", y="Advantages", ax=ax6)
+        ax6.set_title("Advantages over Updates")
+
+        # Plot Surrogate
+        sns.lineplot(data=stats_df, x="Update", y="Surrogate", ax=ax7)
+        ax7.set_title("Surrogate over Updates")
+
+        # Plot Entropy Bonus
+        sns.lineplot(data=stats_df, x="Update", y="Entropy Bonus", ax=ax8)
+        ax8.set_title("Entropy Bonus over Updates")
+
+        plt.tight_layout()
+        plt.savefig(save_path)
+        plt.close()
+
+    def _index_to_coord_batch(self, action_indices: torch.Tensor) -> torch.Tensor:
+        # Calculate the width of the action space
+        width = self.act_space.high[0] - self.act_space.low[0] + 1
+
+        # Ensure action_indices is a tensor and move it to the GPU
+        if not isinstance(action_indices, torch.Tensor):
+            action_indices = torch.tensor(action_indices, dtype=torch.long)
+        action_indices = action_indices.cuda()
+
+        # Compute x and y coordinates using tensor operations
+        x_coords = (action_indices % width) + self.act_space.low[0]
+        y_coords = (action_indices // width) + self.act_space.low[1]
+
+        # Stack x and y coordinates into a single tensor of shape (batch_size, 2)
+        coords = torch.stack((x_coords, y_coords), dim=1)
+
+        return coords
--- conflicted
+++ resolved
@@ -16,13 +16,8 @@
 envs: AsyncVectorEnv = None
 
 N_ENVS = 10
-<<<<<<< HEAD
-N_STEPS = int(200e4)
-SNAPSHOTS = 40
-=======
 N_STEPS = int(100e4)
 SNAPSHOTS = 20
->>>>>>> 5a7d3798
 
 SAVING_INTERVAL = (N_STEPS // SNAPSHOTS) // N_ENVS * N_ENVS
 TRAIN_INTERVAL = 200

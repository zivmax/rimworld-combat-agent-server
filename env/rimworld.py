import gymnasium as gym
import numpy as np
import logging
from threading import Thread
from numpy.typing import NDArray
from typing import Dict, List
from gymnasium import spaces

from utils.logger import get_cli_logger, get_file_logger
from utils.timestamp import timestamp
from utils.json import to_json
from .server import server, create_server_thread
from .state import StateCollector, CellState, MapState, PawnState, GameStatus, Loc
from .action import GameAction, PawnAction

logging_level = logging.INFO
f_logger = get_file_logger(
    __name__, f"env/logs/rimworld/{timestamp}.log", logging_level
)
cli_logger = get_cli_logger(__name__, logging_level)

logger = f_logger


class RimWorldEnv(gym.Env):
    def __init__(self, options: Dict = None):

        self._pawns: Dict[str, PawnState] = None
        self._map: MapState = None
        self._allies: List[PawnState] = None
        self._allies_prev: List[PawnState] = None
        self._enemies: List[PawnState] = None
        self._enemies_prev: List[PawnState] = None
        self._covers: Dict[str, List[Loc]] = {}
        self._covers_prev: Dict[str, List[Loc]] = {}
<<<<<<< HEAD
        self._reseted_times: int = 0
=======
        self._allies_remain_still_count: Dict[str, int] = {}
>>>>>>> 64e502a7

        self._options: Dict = {
            "interval": options.get("interval", 1.0),
            "speed": options.get("speed", 1),
            "action_range": options.get("action_range", 4),
            "is_remote": options.get("is_remote", False),
            "rewarding": options.get(
                "rewarding",
                {
                    "original": 0,
                    "ally_defeated": -7,
                    "enemy_defeated": 10,
                    "ally_danger": 0.5,
                    "enemy_danger": -0.5,
                    "invalid_position": -2,
                    "remain_still_too_long": -2,
                    "win": 0,
                    "lose": 0,
                },
            ),
            "remain_still_threshold": 4,
        }

        self._server_thread: Thread = create_server_thread(self._options["is_remote"])
        StateCollector.receive_state()

        self._update_all()

        self.action_space: Dict[int, spaces.Box] = {}
        for idx, ally in enumerate(self._allies, start=1):
            ally_space = spaces.Box(
                low=-self._options["action_range"],
                high=self._options["action_range"],
                shape=(2,),
                dtype=np.int8,
            )
            self.action_space[idx] = ally_space

        self.action_space = spaces.Dict(self.action_space)

        """
        Observation space has 6 layers:
        1. Ally positions layer (0 to len(allies), uint8)
        2. Enemy positions layer (0 to len(enemies), uint8)
        3. Cover positions layer (0-1, uint8)
        4. Aiming layer (0-1, uint8)
        5. Status layer (0-1, uint8)
        6. Danger layer (0-100, uint8)
        """
        self.observation_space = spaces.Box(
            low=0,
            high=np.array(
                [
                    [[len(self._allies)] * self._map.width] * self._map.height,
                    [[len(self._enemies)] * self._map.width] * self._map.height,
                    [[1] * self._map.width] * self._map.height,
                    [[1] * self._map.width] * self._map.height,
                    [[1] * self._map.width] * self._map.height,
                    [[100] * self._map.width] * self._map.height,
                ]
            ),
            shape=(6, self._map.height, self._map.width),
            dtype=np.uint8,
        )

    def reset(self, seed=None, options: Dict = None):
        """Reset the environment to an initial state.
        This method resets the environment and returns the initial observation and info.
        The reset can be configured through the options parameter.
        Args:
            seed (int, optional): Random seed to use. Defaults to None.
            options (dict, optional): Configuration options for reset. Defaults to None.
                Supported options:
                    - interval (float): Time interval between ticks. Defaults to 1.0.
        Returns:
            tuple: A tuple containing:
                - observation: Initial environment observation
                - info: Additional information dictionary
        Note:
            This will send a reset signal to connected clients and reinitialize the state collector.
            The state will be updated and new observation will be generated based on the reset state.
        """
        if options is not None:
            self._options["interval"] = (
                options.get("interval", self._options["interval"])
                if options is not None
                else self._options["interval"]
            )
            self._options["speed"] = (
                options.get("speed", self._options["speed"])
                if options is not None
                else self._options["speed"]
            )

        # Validate options, interval be positive, speed between 0 - 4
        if self._options["interval"] <= 0:
            raise ValueError("Interval must be a positive number")
        if self._options["speed"] < 0 or self._options["speed"] > 4:
            raise ValueError("Speed must be between 0 and 4")

        message = {
            "Type": "Response",
            "Data": {
                "Action": None,
                "Reset": True,
                "Interval": self._options["interval"],
                "Speed": self._options["speed"],
            },
        }
        server.send_to_client(server.client, message)
        logger.info(f"Sent reset signal to clients at tick {StateCollector.state.tick}")

        super().reset(seed=seed)  # We need the following line to seed self.np_random
        StateCollector.reset()
        StateCollector.receive_state()

        logger.info(f"Env reset!")
        self._reseted_times += 1

        if (
            self._reseted_times >= 300
        ):  # Client will restart after 300 resets, re-reset to reconfig game.
            server.send_to_client(server.client, message)
            logger.info(f"Restart and reconfigure the client game.")
            StateCollector.reset()
            StateCollector.receive_state()

        self._update_all()

        observation = self._get_obs()
        info = self._get_info()

        return observation, info

    def step(self, action: Dict):
        observation = None
        reward = 0
        terminated = False
        truncated = False
        info = None

        pawn_actions = {}
        for idx, ally in enumerate(self._allies, start=1):
            pawn_actions[ally.label] = PawnAction(
                label=ally.label,
                x=int(action[idx][0] + ally.loc.x),
                y=int(action[idx][1] + ally.loc.y),
            )

        game_action = GameAction(pawn_actions)

        message = {
            "Type": "Response",
            "Data": {
                "Action": dict(game_action),
                "Reset": False,
                "Interval": self._options["interval"],
                "Speed": self._options["speed"],
            },
        }

        logger.info(
            f"Sent action to clients at tick {StateCollector.state.tick}:\n{to_json(game_action)}"
        )
        server.send_to_client(server.client, message)

        StateCollector.receive_state()
        self._update_all()

        observation = self._get_obs()
        reward = self._get_reward(observation)
        terminated = StateCollector.state.status != GameStatus.RUNNING
        truncated = False
        info = self._get_info()

        return observation, reward, terminated, truncated, info

    def close(self):
        server.stop()
        super().close()

    def _update_allies(self):
        self._allies_prev = self._allies.copy() if self._allies else None
        self._allies: list[PawnState] = [p for p in self._pawns.values() if p.is_ally]
        self._allies.sort(key=lambda x: x.label)

    def _update_enemies(self):
        self._enemies_prev = self._enemies.copy() if self._enemies else None
        self._enemies: list[PawnState] = [
            p for p in self._pawns.values() if not p.is_ally
        ]
        self._enemies.sort(key=lambda x: x.label)

    def _update_all(self):
        self._pawns = StateCollector.state.pawns
        self._map = StateCollector.state.map
        self._update_allies()
        self._update_enemies()
        self._update_action_mask()

    def _clamp(self, loc: Loc) -> Loc:
        return Loc(
            max(min(loc.x, self._map.width - 1), 0),
            max(min(loc.y, self._map.height - 1), 0),
        )

    def _get_covers(self) -> List[CellState]:
        """Get all cover locations in the map.

        Returns a list of locations (Loc objects) where there are covers in the map.
        covers are defined as cells that contain either trees or walls.

        Returns:
            `List[Loc]`: A list of location objects representing positions of covers
        """
        covers = []
        for cell_row in self._map.cells:
            for cell in cell_row:
                if cell.is_tree or cell.is_wall:
                    covers.append(cell)
        return covers

    def _update_action_mask(self):
        """
        Returns a Dict action space where each key is an ally ID mapping to their movement space.
        Each ally's space is a MultiDiscrete for (x,y) movement across the entire map.

        The action mask is a tuple of invalid Loc positions per ally.
        """
        covers = self._get_covers()
        mask = {}

        # Collect invalid positions
        invalid_positions = []

        # Add covers
        for cover in covers:
            invalid_positions.append(cover.loc)

        # Add enemy positions
        for enemy in self._enemies:
            invalid_positions.append(enemy.loc)

        mask = tuple(invalid_positions)

        self.action_mask = mask

    def _get_obs(self) -> NDArray:
        """Gets the current observation of the game map as a stacked array of 2D grids.

        The observation consists of 6 layers stacked along axis 0:
        1. Ally positions layer:
            - 0: Empty cell
            - 1 to len(allies): Allied units
        2. Enemy positions layer:
            - 0: Empty cell
            - 1 to len(enemies): Enemy units
        3. Cover positions layer:
            - 0: No cover
            - 1: Cover present
        4. Aiming layer:
            - 0: Not aiming
            - 1: Aiming
        5. Status layer:
            - 0: Incapable
            - 1: Capable
        6. Danger layer: Integer values 0-100 representing danger level
           (converted from float 0-1)

        Returns:
            NDArray: A 6D numpy array of shape (6, height, width) containing the stacked observation layers.
                    All layers use dtype=np.int8.
        """
        # Create separate layers
        ally_positions = np.zeros((self._map.height, self._map.width), dtype=np.uint8)
        enemy_positions = np.zeros((self._map.height, self._map.width), dtype=np.uint8)
        cover_positions = np.zeros((self._map.height, self._map.width), dtype=np.uint8)
        aiming_layer = np.zeros((self._map.height, self._map.width), dtype=np.uint8)
        status_layer = np.zeros((self._map.height, self._map.width), dtype=np.uint8)
        danger_layer = np.zeros((self._map.height, self._map.width), dtype=np.uint8)

        # Fill ally positions
        for idx, ally in enumerate(self._allies, start=1):
            x, y = ally.loc.x, ally.loc.y
            ally_positions[x][y] = idx
            aiming_layer[x][y] = 1 if ally.is_aiming else 0
            status_layer[x][y] = 0 if ally.is_incapable else 1
            danger_layer[x][y] = int(ally.danger * 100)

        # Fill enemy positions
        for idx, enemy in enumerate(self._enemies, start=1):
            x, y = enemy.loc.x, enemy.loc.y
            enemy_positions[x][y] = idx
            aiming_layer[x][y] = 1 if enemy.is_aiming else 0
            status_layer[x][y] = 0 if enemy.is_incapable else 1
            danger_layer[x][y] = int(enemy.danger * 100)

        # Fill cover positions
        for cover in self._get_covers():
            x, y = cover.loc.x, cover.loc.y
            cover_positions[x][y] = 1
            # Return layers as separate arrays in a tuple
            grid = np.array(
                [
                    ally_positions,
                    enemy_positions,
                    cover_positions,
                    aiming_layer,
                    status_layer,
                    danger_layer,
                ]
            )
        return grid

    def _get_info(self):
        """
        Get current game information including the map state, pawn information and action space.

        Returns:
            tuple: A tuple containing three elements:
                - map (np.ndarray): Current game map state
                - pawn_in_ID (dict): Dictionary mapping pawn IDs to pawn objects, where:
                    - IDs 1-3 are reserved for allies
                    - IDs 4-6 are reserved for enemies
                - action_space (list): List of available actions
        """
        pawn_in_ID = {}
        for idx, ally in enumerate(self._allies, start=1):
            pawn_in_ID[idx] = ally
        for idx, enemy in enumerate(self._enemies, start=4):
            pawn_in_ID[idx] = enemy

        return {
            "map": self._map,
            "pawns": pawn_in_ID,
            "action_space": self.action_space,
            "action_mask": self.action_mask,
        }

    def _search_covers(self, loc: Loc) -> bool:
        covers = self._get_covers()
        for cover in covers:
            if cover.loc == loc:
                return True
        return False

    def _get_reward(self, obs: NDArray) -> float:
        """
        Calculate the reward based on the state of allies and enemies.

        The reward is determined by:
        1. For allies:
            - Deducts 10 points if an ally is incapacitated
            - Adds points based on ally's safety (inverse of danger)
        2. For enemies:
            - Adds 10 points if an enemy is incapacitated
            - Deducts points based on enemy's safety

        Returns:
             float: The calculated reward value. Positive values indicate favorable situations,
                     while negative values indicate unfavorable situations.
        """

        reward = self._options["rewarding"]["original"]
        match StateCollector.state.status:
            case GameStatus.RUNNING:
                ally_step_defeated_num = 0
                enemy_step_defeated_num = 0
                for idx, ally in enumerate(self._allies):
                    ally_prev = self._allies_prev[idx] if self._allies_prev else None
                    '''penalty for invalid position'''
                    if ally.loc not in self.action_mask:
                        reward += self._options["rewarding"]["invalid_position"]
                   
                    if ally_prev:
                        '''penalty for ally danger'''
                        if ally.is_incapable and not ally_prev.is_incapable:
                            reward += self._options["rewarding"]["ally_defeated"]
                        else:
                            reward += self._options["rewarding"]["ally_danger"] * abs(
                                ally.danger - ally_prev.danger
                            )
                        '''penalty for remain still too long'''
                        if ally.loc == ally_prev.loc and ally.label in self._allies_remain_still_count:
                            self._allies_remain_still_count[ally.label] += 1
                        else:
                            self._allies_remain_still_count[ally.label] = 0
                    else:
                        self._allies_remain_still_count[ally.label] = 0
                    remain_difference = self._allies_remain_still_count[ally.label]-self._options["remain_still_threshold"]
                    if remain_difference > 0:
                        reward += remain_difference*self._options["rewarding"]["remain_still_too_long"]
                    if ally.is_incapable:
                        ally_step_defeated_num += 1
                for idx, enemy in enumerate(self._enemies):
                    enemy_prev = self._enemies_prev[idx] if self._enemies_prev else None

                    if enemy_prev:
                        if enemy.is_incapable and not enemy_prev.is_incapable:
                            reward += self._options["rewarding"]["enemy_defeated"]
                        else:
                            reward += self._options["rewarding"]["enemy_danger"] * abs(
                                enemy.danger - enemy_prev.danger
                            )
                    if enemy.is_incapable:
                        enemy_step_defeated_num += 1

            case GameStatus.WIN:
                reward += self._options["rewarding"]["win"]

            case GameStatus.LOSE:
                reward += self._options["rewarding"]["lose"]

        return reward
<|MERGE_RESOLUTION|>--- conflicted
+++ resolved
@@ -1,454 +1,460 @@
-import gymnasium as gym
-import numpy as np
-import logging
-from threading import Thread
-from numpy.typing import NDArray
-from typing import Dict, List
-from gymnasium import spaces
-
-from utils.logger import get_cli_logger, get_file_logger
-from utils.timestamp import timestamp
-from utils.json import to_json
-from .server import server, create_server_thread
-from .state import StateCollector, CellState, MapState, PawnState, GameStatus, Loc
-from .action import GameAction, PawnAction
-
-logging_level = logging.INFO
-f_logger = get_file_logger(
-    __name__, f"env/logs/rimworld/{timestamp}.log", logging_level
-)
-cli_logger = get_cli_logger(__name__, logging_level)
-
-logger = f_logger
-
-
-class RimWorldEnv(gym.Env):
-    def __init__(self, options: Dict = None):
-
-        self._pawns: Dict[str, PawnState] = None
-        self._map: MapState = None
-        self._allies: List[PawnState] = None
-        self._allies_prev: List[PawnState] = None
-        self._enemies: List[PawnState] = None
-        self._enemies_prev: List[PawnState] = None
-        self._covers: Dict[str, List[Loc]] = {}
-        self._covers_prev: Dict[str, List[Loc]] = {}
-<<<<<<< HEAD
-        self._reseted_times: int = 0
-=======
-        self._allies_remain_still_count: Dict[str, int] = {}
->>>>>>> 64e502a7
-
-        self._options: Dict = {
-            "interval": options.get("interval", 1.0),
-            "speed": options.get("speed", 1),
-            "action_range": options.get("action_range", 4),
-            "is_remote": options.get("is_remote", False),
-            "rewarding": options.get(
-                "rewarding",
-                {
-                    "original": 0,
-                    "ally_defeated": -7,
-                    "enemy_defeated": 10,
-                    "ally_danger": 0.5,
-                    "enemy_danger": -0.5,
-                    "invalid_position": -2,
-                    "remain_still_too_long": -2,
-                    "win": 0,
-                    "lose": 0,
-                },
-            ),
-            "remain_still_threshold": 4,
-        }
-
-        self._server_thread: Thread = create_server_thread(self._options["is_remote"])
-        StateCollector.receive_state()
-
-        self._update_all()
-
-        self.action_space: Dict[int, spaces.Box] = {}
-        for idx, ally in enumerate(self._allies, start=1):
-            ally_space = spaces.Box(
-                low=-self._options["action_range"],
-                high=self._options["action_range"],
-                shape=(2,),
-                dtype=np.int8,
-            )
-            self.action_space[idx] = ally_space
-
-        self.action_space = spaces.Dict(self.action_space)
-
-        """
-        Observation space has 6 layers:
-        1. Ally positions layer (0 to len(allies), uint8)
-        2. Enemy positions layer (0 to len(enemies), uint8)
-        3. Cover positions layer (0-1, uint8)
-        4. Aiming layer (0-1, uint8)
-        5. Status layer (0-1, uint8)
-        6. Danger layer (0-100, uint8)
-        """
-        self.observation_space = spaces.Box(
-            low=0,
-            high=np.array(
-                [
-                    [[len(self._allies)] * self._map.width] * self._map.height,
-                    [[len(self._enemies)] * self._map.width] * self._map.height,
-                    [[1] * self._map.width] * self._map.height,
-                    [[1] * self._map.width] * self._map.height,
-                    [[1] * self._map.width] * self._map.height,
-                    [[100] * self._map.width] * self._map.height,
-                ]
-            ),
-            shape=(6, self._map.height, self._map.width),
-            dtype=np.uint8,
-        )
-
-    def reset(self, seed=None, options: Dict = None):
-        """Reset the environment to an initial state.
-        This method resets the environment and returns the initial observation and info.
-        The reset can be configured through the options parameter.
-        Args:
-            seed (int, optional): Random seed to use. Defaults to None.
-            options (dict, optional): Configuration options for reset. Defaults to None.
-                Supported options:
-                    - interval (float): Time interval between ticks. Defaults to 1.0.
-        Returns:
-            tuple: A tuple containing:
-                - observation: Initial environment observation
-                - info: Additional information dictionary
-        Note:
-            This will send a reset signal to connected clients and reinitialize the state collector.
-            The state will be updated and new observation will be generated based on the reset state.
-        """
-        if options is not None:
-            self._options["interval"] = (
-                options.get("interval", self._options["interval"])
-                if options is not None
-                else self._options["interval"]
-            )
-            self._options["speed"] = (
-                options.get("speed", self._options["speed"])
-                if options is not None
-                else self._options["speed"]
-            )
-
-        # Validate options, interval be positive, speed between 0 - 4
-        if self._options["interval"] <= 0:
-            raise ValueError("Interval must be a positive number")
-        if self._options["speed"] < 0 or self._options["speed"] > 4:
-            raise ValueError("Speed must be between 0 and 4")
-
-        message = {
-            "Type": "Response",
-            "Data": {
-                "Action": None,
-                "Reset": True,
-                "Interval": self._options["interval"],
-                "Speed": self._options["speed"],
-            },
-        }
-        server.send_to_client(server.client, message)
-        logger.info(f"Sent reset signal to clients at tick {StateCollector.state.tick}")
-
-        super().reset(seed=seed)  # We need the following line to seed self.np_random
-        StateCollector.reset()
-        StateCollector.receive_state()
-
-        logger.info(f"Env reset!")
-        self._reseted_times += 1
-
-        if (
-            self._reseted_times >= 300
-        ):  # Client will restart after 300 resets, re-reset to reconfig game.
-            server.send_to_client(server.client, message)
-            logger.info(f"Restart and reconfigure the client game.")
-            StateCollector.reset()
-            StateCollector.receive_state()
-
-        self._update_all()
-
-        observation = self._get_obs()
-        info = self._get_info()
-
-        return observation, info
-
-    def step(self, action: Dict):
-        observation = None
-        reward = 0
-        terminated = False
-        truncated = False
-        info = None
-
-        pawn_actions = {}
-        for idx, ally in enumerate(self._allies, start=1):
-            pawn_actions[ally.label] = PawnAction(
-                label=ally.label,
-                x=int(action[idx][0] + ally.loc.x),
-                y=int(action[idx][1] + ally.loc.y),
-            )
-
-        game_action = GameAction(pawn_actions)
-
-        message = {
-            "Type": "Response",
-            "Data": {
-                "Action": dict(game_action),
-                "Reset": False,
-                "Interval": self._options["interval"],
-                "Speed": self._options["speed"],
-            },
-        }
-
-        logger.info(
-            f"Sent action to clients at tick {StateCollector.state.tick}:\n{to_json(game_action)}"
-        )
-        server.send_to_client(server.client, message)
-
-        StateCollector.receive_state()
-        self._update_all()
-
-        observation = self._get_obs()
-        reward = self._get_reward(observation)
-        terminated = StateCollector.state.status != GameStatus.RUNNING
-        truncated = False
-        info = self._get_info()
-
-        return observation, reward, terminated, truncated, info
-
-    def close(self):
-        server.stop()
-        super().close()
-
-    def _update_allies(self):
-        self._allies_prev = self._allies.copy() if self._allies else None
-        self._allies: list[PawnState] = [p for p in self._pawns.values() if p.is_ally]
-        self._allies.sort(key=lambda x: x.label)
-
-    def _update_enemies(self):
-        self._enemies_prev = self._enemies.copy() if self._enemies else None
-        self._enemies: list[PawnState] = [
-            p for p in self._pawns.values() if not p.is_ally
-        ]
-        self._enemies.sort(key=lambda x: x.label)
-
-    def _update_all(self):
-        self._pawns = StateCollector.state.pawns
-        self._map = StateCollector.state.map
-        self._update_allies()
-        self._update_enemies()
-        self._update_action_mask()
-
-    def _clamp(self, loc: Loc) -> Loc:
-        return Loc(
-            max(min(loc.x, self._map.width - 1), 0),
-            max(min(loc.y, self._map.height - 1), 0),
-        )
-
-    def _get_covers(self) -> List[CellState]:
-        """Get all cover locations in the map.
-
-        Returns a list of locations (Loc objects) where there are covers in the map.
-        covers are defined as cells that contain either trees or walls.
-
-        Returns:
-            `List[Loc]`: A list of location objects representing positions of covers
-        """
-        covers = []
-        for cell_row in self._map.cells:
-            for cell in cell_row:
-                if cell.is_tree or cell.is_wall:
-                    covers.append(cell)
-        return covers
-
-    def _update_action_mask(self):
-        """
-        Returns a Dict action space where each key is an ally ID mapping to their movement space.
-        Each ally's space is a MultiDiscrete for (x,y) movement across the entire map.
-
-        The action mask is a tuple of invalid Loc positions per ally.
-        """
-        covers = self._get_covers()
-        mask = {}
-
-        # Collect invalid positions
-        invalid_positions = []
-
-        # Add covers
-        for cover in covers:
-            invalid_positions.append(cover.loc)
-
-        # Add enemy positions
-        for enemy in self._enemies:
-            invalid_positions.append(enemy.loc)
-
-        mask = tuple(invalid_positions)
-
-        self.action_mask = mask
-
-    def _get_obs(self) -> NDArray:
-        """Gets the current observation of the game map as a stacked array of 2D grids.
-
-        The observation consists of 6 layers stacked along axis 0:
-        1. Ally positions layer:
-            - 0: Empty cell
-            - 1 to len(allies): Allied units
-        2. Enemy positions layer:
-            - 0: Empty cell
-            - 1 to len(enemies): Enemy units
-        3. Cover positions layer:
-            - 0: No cover
-            - 1: Cover present
-        4. Aiming layer:
-            - 0: Not aiming
-            - 1: Aiming
-        5. Status layer:
-            - 0: Incapable
-            - 1: Capable
-        6. Danger layer: Integer values 0-100 representing danger level
-           (converted from float 0-1)
-
-        Returns:
-            NDArray: A 6D numpy array of shape (6, height, width) containing the stacked observation layers.
-                    All layers use dtype=np.int8.
-        """
-        # Create separate layers
-        ally_positions = np.zeros((self._map.height, self._map.width), dtype=np.uint8)
-        enemy_positions = np.zeros((self._map.height, self._map.width), dtype=np.uint8)
-        cover_positions = np.zeros((self._map.height, self._map.width), dtype=np.uint8)
-        aiming_layer = np.zeros((self._map.height, self._map.width), dtype=np.uint8)
-        status_layer = np.zeros((self._map.height, self._map.width), dtype=np.uint8)
-        danger_layer = np.zeros((self._map.height, self._map.width), dtype=np.uint8)
-
-        # Fill ally positions
-        for idx, ally in enumerate(self._allies, start=1):
-            x, y = ally.loc.x, ally.loc.y
-            ally_positions[x][y] = idx
-            aiming_layer[x][y] = 1 if ally.is_aiming else 0
-            status_layer[x][y] = 0 if ally.is_incapable else 1
-            danger_layer[x][y] = int(ally.danger * 100)
-
-        # Fill enemy positions
-        for idx, enemy in enumerate(self._enemies, start=1):
-            x, y = enemy.loc.x, enemy.loc.y
-            enemy_positions[x][y] = idx
-            aiming_layer[x][y] = 1 if enemy.is_aiming else 0
-            status_layer[x][y] = 0 if enemy.is_incapable else 1
-            danger_layer[x][y] = int(enemy.danger * 100)
-
-        # Fill cover positions
-        for cover in self._get_covers():
-            x, y = cover.loc.x, cover.loc.y
-            cover_positions[x][y] = 1
-            # Return layers as separate arrays in a tuple
-            grid = np.array(
-                [
-                    ally_positions,
-                    enemy_positions,
-                    cover_positions,
-                    aiming_layer,
-                    status_layer,
-                    danger_layer,
-                ]
-            )
-        return grid
-
-    def _get_info(self):
-        """
-        Get current game information including the map state, pawn information and action space.
-
-        Returns:
-            tuple: A tuple containing three elements:
-                - map (np.ndarray): Current game map state
-                - pawn_in_ID (dict): Dictionary mapping pawn IDs to pawn objects, where:
-                    - IDs 1-3 are reserved for allies
-                    - IDs 4-6 are reserved for enemies
-                - action_space (list): List of available actions
-        """
-        pawn_in_ID = {}
-        for idx, ally in enumerate(self._allies, start=1):
-            pawn_in_ID[idx] = ally
-        for idx, enemy in enumerate(self._enemies, start=4):
-            pawn_in_ID[idx] = enemy
-
-        return {
-            "map": self._map,
-            "pawns": pawn_in_ID,
-            "action_space": self.action_space,
-            "action_mask": self.action_mask,
-        }
-
-    def _search_covers(self, loc: Loc) -> bool:
-        covers = self._get_covers()
-        for cover in covers:
-            if cover.loc == loc:
-                return True
-        return False
-
-    def _get_reward(self, obs: NDArray) -> float:
-        """
-        Calculate the reward based on the state of allies and enemies.
-
-        The reward is determined by:
-        1. For allies:
-            - Deducts 10 points if an ally is incapacitated
-            - Adds points based on ally's safety (inverse of danger)
-        2. For enemies:
-            - Adds 10 points if an enemy is incapacitated
-            - Deducts points based on enemy's safety
-
-        Returns:
-             float: The calculated reward value. Positive values indicate favorable situations,
-                     while negative values indicate unfavorable situations.
-        """
-
-        reward = self._options["rewarding"]["original"]
-        match StateCollector.state.status:
-            case GameStatus.RUNNING:
-                ally_step_defeated_num = 0
-                enemy_step_defeated_num = 0
-                for idx, ally in enumerate(self._allies):
-                    ally_prev = self._allies_prev[idx] if self._allies_prev else None
-                    '''penalty for invalid position'''
-                    if ally.loc not in self.action_mask:
-                        reward += self._options["rewarding"]["invalid_position"]
-                   
-                    if ally_prev:
-                        '''penalty for ally danger'''
-                        if ally.is_incapable and not ally_prev.is_incapable:
-                            reward += self._options["rewarding"]["ally_defeated"]
-                        else:
-                            reward += self._options["rewarding"]["ally_danger"] * abs(
-                                ally.danger - ally_prev.danger
-                            )
-                        '''penalty for remain still too long'''
-                        if ally.loc == ally_prev.loc and ally.label in self._allies_remain_still_count:
-                            self._allies_remain_still_count[ally.label] += 1
-                        else:
-                            self._allies_remain_still_count[ally.label] = 0
-                    else:
-                        self._allies_remain_still_count[ally.label] = 0
-                    remain_difference = self._allies_remain_still_count[ally.label]-self._options["remain_still_threshold"]
-                    if remain_difference > 0:
-                        reward += remain_difference*self._options["rewarding"]["remain_still_too_long"]
-                    if ally.is_incapable:
-                        ally_step_defeated_num += 1
-                for idx, enemy in enumerate(self._enemies):
-                    enemy_prev = self._enemies_prev[idx] if self._enemies_prev else None
-
-                    if enemy_prev:
-                        if enemy.is_incapable and not enemy_prev.is_incapable:
-                            reward += self._options["rewarding"]["enemy_defeated"]
-                        else:
-                            reward += self._options["rewarding"]["enemy_danger"] * abs(
-                                enemy.danger - enemy_prev.danger
-                            )
-                    if enemy.is_incapable:
-                        enemy_step_defeated_num += 1
-
-            case GameStatus.WIN:
-                reward += self._options["rewarding"]["win"]
-
-            case GameStatus.LOSE:
-                reward += self._options["rewarding"]["lose"]
-
-        return reward
+import gymnasium as gym
+import numpy as np
+import logging
+from threading import Thread
+from numpy.typing import NDArray
+from typing import Dict, List
+from gymnasium import spaces
+
+from utils.logger import get_cli_logger, get_file_logger
+from utils.timestamp import timestamp
+from utils.json import to_json
+from .server import server, create_server_thread
+from .state import StateCollector, CellState, MapState, PawnState, GameStatus, Loc
+from .action import GameAction, PawnAction
+
+logging_level = logging.INFO
+f_logger = get_file_logger(
+    __name__, f"env/logs/rimworld/{timestamp}.log", logging_level
+)
+cli_logger = get_cli_logger(__name__, logging_level)
+
+logger = f_logger
+
+
+class RimWorldEnv(gym.Env):
+    def __init__(self, options: Dict = None):
+
+        self._pawns: Dict[str, PawnState] = None
+        self._map: MapState = None
+        self._allies: List[PawnState] = None
+        self._allies_prev: List[PawnState] = None
+        self._enemies: List[PawnState] = None
+        self._enemies_prev: List[PawnState] = None
+        self._covers: Dict[str, List[Loc]] = {}
+        self._covers_prev: Dict[str, List[Loc]] = {}
+        self._reseted_times: int = 0
+        self._allies_remain_still_count: Dict[str, int] = {}
+
+        self._options: Dict = {
+            "interval": options.get("interval", 1.0),
+            "speed": options.get("speed", 1),
+            "action_range": options.get("action_range", 4),
+            "is_remote": options.get("is_remote", False),
+            "rewarding": options.get(
+                "rewarding",
+                {
+                    "original": 0,
+                    "ally_defeated": -7,
+                    "enemy_defeated": 10,
+                    "ally_danger": 0.5,
+                    "enemy_danger": -0.5,
+                    "invalid_position": -2,
+                    "remain_still_too_long": -2,
+                    "win": 0,
+                    "lose": 0,
+                },
+            ),
+            "remain_still_threshold": 4,
+        }
+
+        self._server_thread: Thread = create_server_thread(self._options["is_remote"])
+        StateCollector.receive_state()
+
+        self._update_all()
+
+        self.action_space: Dict[int, spaces.Box] = {}
+        for idx, ally in enumerate(self._allies, start=1):
+            ally_space = spaces.Box(
+                low=-self._options["action_range"],
+                high=self._options["action_range"],
+                shape=(2,),
+                dtype=np.int8,
+            )
+            self.action_space[idx] = ally_space
+
+        self.action_space = spaces.Dict(self.action_space)
+
+        """
+        Observation space has 6 layers:
+        1. Ally positions layer (0 to len(allies), uint8)
+        2. Enemy positions layer (0 to len(enemies), uint8)
+        3. Cover positions layer (0-1, uint8)
+        4. Aiming layer (0-1, uint8)
+        5. Status layer (0-1, uint8)
+        6. Danger layer (0-100, uint8)
+        """
+        self.observation_space = spaces.Box(
+            low=0,
+            high=np.array(
+                [
+                    [[len(self._allies)] * self._map.width] * self._map.height,
+                    [[len(self._enemies)] * self._map.width] * self._map.height,
+                    [[1] * self._map.width] * self._map.height,
+                    [[1] * self._map.width] * self._map.height,
+                    [[1] * self._map.width] * self._map.height,
+                    [[100] * self._map.width] * self._map.height,
+                ]
+            ),
+            shape=(6, self._map.height, self._map.width),
+            dtype=np.uint8,
+        )
+
+    def reset(self, seed=None, options: Dict = None):
+        """Reset the environment to an initial state.
+        This method resets the environment and returns the initial observation and info.
+        The reset can be configured through the options parameter.
+        Args:
+            seed (int, optional): Random seed to use. Defaults to None.
+            options (dict, optional): Configuration options for reset. Defaults to None.
+                Supported options:
+                    - interval (float): Time interval between ticks. Defaults to 1.0.
+        Returns:
+            tuple: A tuple containing:
+                - observation: Initial environment observation
+                - info: Additional information dictionary
+        Note:
+            This will send a reset signal to connected clients and reinitialize the state collector.
+            The state will be updated and new observation will be generated based on the reset state.
+        """
+        if options is not None:
+            self._options["interval"] = (
+                options.get("interval", self._options["interval"])
+                if options is not None
+                else self._options["interval"]
+            )
+            self._options["speed"] = (
+                options.get("speed", self._options["speed"])
+                if options is not None
+                else self._options["speed"]
+            )
+
+        # Validate options, interval be positive, speed between 0 - 4
+        if self._options["interval"] <= 0:
+            raise ValueError("Interval must be a positive number")
+        if self._options["speed"] < 0 or self._options["speed"] > 4:
+            raise ValueError("Speed must be between 0 and 4")
+
+        message = {
+            "Type": "Response",
+            "Data": {
+                "Action": None,
+                "Reset": True,
+                "Interval": self._options["interval"],
+                "Speed": self._options["speed"],
+            },
+        }
+        server.send_to_client(server.client, message)
+        logger.info(f"Sent reset signal to clients at tick {StateCollector.state.tick}")
+
+        super().reset(seed=seed)  # We need the following line to seed self.np_random
+        StateCollector.reset()
+        StateCollector.receive_state()
+
+        logger.info(f"Env reset!")
+        self._reseted_times += 1
+
+        if (
+            self._reseted_times >= 300
+        ):  # Client will restart after 300 resets, re-reset to reconfig game.
+            server.send_to_client(server.client, message)
+            logger.info(f"Restart and reconfigure the client game.")
+            StateCollector.reset()
+            StateCollector.receive_state()
+
+        self._update_all()
+
+        observation = self._get_obs()
+        info = self._get_info()
+
+        return observation, info
+
+    def step(self, action: Dict):
+        observation = None
+        reward = 0
+        terminated = False
+        truncated = False
+        info = None
+
+        pawn_actions = {}
+        for idx, ally in enumerate(self._allies, start=1):
+            pawn_actions[ally.label] = PawnAction(
+                label=ally.label,
+                x=int(action[idx][0] + ally.loc.x),
+                y=int(action[idx][1] + ally.loc.y),
+            )
+
+        game_action = GameAction(pawn_actions)
+
+        message = {
+            "Type": "Response",
+            "Data": {
+                "Action": dict(game_action),
+                "Reset": False,
+                "Interval": self._options["interval"],
+                "Speed": self._options["speed"],
+            },
+        }
+
+        logger.info(
+            f"Sent action to clients at tick {StateCollector.state.tick}:\n{to_json(game_action)}"
+        )
+        server.send_to_client(server.client, message)
+
+        StateCollector.receive_state()
+        self._update_all()
+
+        observation = self._get_obs()
+        reward = self._get_reward(observation)
+        terminated = StateCollector.state.status != GameStatus.RUNNING
+        truncated = False
+        info = self._get_info()
+
+        return observation, reward, terminated, truncated, info
+
+    def close(self):
+        server.stop()
+        super().close()
+
+    def _update_allies(self):
+        self._allies_prev = self._allies.copy() if self._allies else None
+        self._allies: list[PawnState] = [p for p in self._pawns.values() if p.is_ally]
+        self._allies.sort(key=lambda x: x.label)
+
+    def _update_enemies(self):
+        self._enemies_prev = self._enemies.copy() if self._enemies else None
+        self._enemies: list[PawnState] = [
+            p for p in self._pawns.values() if not p.is_ally
+        ]
+        self._enemies.sort(key=lambda x: x.label)
+
+    def _update_all(self):
+        self._pawns = StateCollector.state.pawns
+        self._map = StateCollector.state.map
+        self._update_allies()
+        self._update_enemies()
+        self._update_action_mask()
+
+    def _clamp(self, loc: Loc) -> Loc:
+        return Loc(
+            max(min(loc.x, self._map.width - 1), 0),
+            max(min(loc.y, self._map.height - 1), 0),
+        )
+
+    def _get_covers(self) -> List[CellState]:
+        """Get all cover locations in the map.
+
+        Returns a list of locations (Loc objects) where there are covers in the map.
+        covers are defined as cells that contain either trees or walls.
+
+        Returns:
+            `List[Loc]`: A list of location objects representing positions of covers
+        """
+        covers = []
+        for cell_row in self._map.cells:
+            for cell in cell_row:
+                if cell.is_tree or cell.is_wall:
+                    covers.append(cell)
+        return covers
+
+    def _update_action_mask(self):
+        """
+        Returns a Dict action space where each key is an ally ID mapping to their movement space.
+        Each ally's space is a MultiDiscrete for (x,y) movement across the entire map.
+
+        The action mask is a tuple of invalid Loc positions per ally.
+        """
+        covers = self._get_covers()
+        mask = {}
+
+        # Collect invalid positions
+        invalid_positions = []
+
+        # Add covers
+        for cover in covers:
+            invalid_positions.append(cover.loc)
+
+        # Add enemy positions
+        for enemy in self._enemies:
+            invalid_positions.append(enemy.loc)
+
+        mask = tuple(invalid_positions)
+
+        self.action_mask = mask
+
+    def _get_obs(self) -> NDArray:
+        """Gets the current observation of the game map as a stacked array of 2D grids.
+
+        The observation consists of 6 layers stacked along axis 0:
+        1. Ally positions layer:
+            - 0: Empty cell
+            - 1 to len(allies): Allied units
+        2. Enemy positions layer:
+            - 0: Empty cell
+            - 1 to len(enemies): Enemy units
+        3. Cover positions layer:
+            - 0: No cover
+            - 1: Cover present
+        4. Aiming layer:
+            - 0: Not aiming
+            - 1: Aiming
+        5. Status layer:
+            - 0: Incapable
+            - 1: Capable
+        6. Danger layer: Integer values 0-100 representing danger level
+           (converted from float 0-1)
+
+        Returns:
+            NDArray: A 6D numpy array of shape (6, height, width) containing the stacked observation layers.
+                    All layers use dtype=np.int8.
+        """
+        # Create separate layers
+        ally_positions = np.zeros((self._map.height, self._map.width), dtype=np.uint8)
+        enemy_positions = np.zeros((self._map.height, self._map.width), dtype=np.uint8)
+        cover_positions = np.zeros((self._map.height, self._map.width), dtype=np.uint8)
+        aiming_layer = np.zeros((self._map.height, self._map.width), dtype=np.uint8)
+        status_layer = np.zeros((self._map.height, self._map.width), dtype=np.uint8)
+        danger_layer = np.zeros((self._map.height, self._map.width), dtype=np.uint8)
+
+        # Fill ally positions
+        for idx, ally in enumerate(self._allies, start=1):
+            x, y = ally.loc.x, ally.loc.y
+            ally_positions[x][y] = idx
+            aiming_layer[x][y] = 1 if ally.is_aiming else 0
+            status_layer[x][y] = 0 if ally.is_incapable else 1
+            danger_layer[x][y] = int(ally.danger * 100)
+
+        # Fill enemy positions
+        for idx, enemy in enumerate(self._enemies, start=1):
+            x, y = enemy.loc.x, enemy.loc.y
+            enemy_positions[x][y] = idx
+            aiming_layer[x][y] = 1 if enemy.is_aiming else 0
+            status_layer[x][y] = 0 if enemy.is_incapable else 1
+            danger_layer[x][y] = int(enemy.danger * 100)
+
+        # Fill cover positions
+        for cover in self._get_covers():
+            x, y = cover.loc.x, cover.loc.y
+            cover_positions[x][y] = 1
+            # Return layers as separate arrays in a tuple
+            grid = np.array(
+                [
+                    ally_positions,
+                    enemy_positions,
+                    cover_positions,
+                    aiming_layer,
+                    status_layer,
+                    danger_layer,
+                ]
+            )
+        return grid
+
+    def _get_info(self):
+        """
+        Get current game information including the map state, pawn information and action space.
+
+        Returns:
+            tuple: A tuple containing three elements:
+                - map (np.ndarray): Current game map state
+                - pawn_in_ID (dict): Dictionary mapping pawn IDs to pawn objects, where:
+                    - IDs 1-3 are reserved for allies
+                    - IDs 4-6 are reserved for enemies
+                - action_space (list): List of available actions
+        """
+        pawn_in_ID = {}
+        for idx, ally in enumerate(self._allies, start=1):
+            pawn_in_ID[idx] = ally
+        for idx, enemy in enumerate(self._enemies, start=4):
+            pawn_in_ID[idx] = enemy
+
+        return {
+            "map": self._map,
+            "pawns": pawn_in_ID,
+            "action_space": self.action_space,
+            "action_mask": self.action_mask,
+        }
+
+    def _search_covers(self, loc: Loc) -> bool:
+        covers = self._get_covers()
+        for cover in covers:
+            if cover.loc == loc:
+                return True
+        return False
+
+    def _get_reward(self, obs: NDArray) -> float:
+        """
+        Calculate the reward based on the state of allies and enemies.
+
+        The reward is determined by:
+        1. For allies:
+            - Deducts 10 points if an ally is incapacitated
+            - Adds points based on ally's safety (inverse of danger)
+        2. For enemies:
+            - Adds 10 points if an enemy is incapacitated
+            - Deducts points based on enemy's safety
+
+        Returns:
+             float: The calculated reward value. Positive values indicate favorable situations,
+                     while negative values indicate unfavorable situations.
+        """
+
+        reward = self._options["rewarding"]["original"]
+        match StateCollector.state.status:
+            case GameStatus.RUNNING:
+                ally_step_defeated_num = 0
+                enemy_step_defeated_num = 0
+                for idx, ally in enumerate(self._allies):
+                    ally_prev = self._allies_prev[idx] if self._allies_prev else None
+                    """penalty for invalid position"""
+                    if ally.loc not in self.action_mask:
+                        reward += self._options["rewarding"]["invalid_position"]
+
+                    if ally_prev:
+                        """penalty for ally danger"""
+                        if ally.is_incapable and not ally_prev.is_incapable:
+                            reward += self._options["rewarding"]["ally_defeated"]
+                        else:
+                            reward += self._options["rewarding"]["ally_danger"] * abs(
+                                ally.danger - ally_prev.danger
+                            )
+                        """penalty for remain still too long"""
+                        if (
+                            ally.loc == ally_prev.loc
+                            and ally.label in self._allies_remain_still_count
+                        ):
+                            self._allies_remain_still_count[ally.label] += 1
+                        else:
+                            self._allies_remain_still_count[ally.label] = 0
+                    else:
+                        self._allies_remain_still_count[ally.label] = 0
+                    remain_difference = (
+                        self._allies_remain_still_count[ally.label]
+                        - self._options["remain_still_threshold"]
+                    )
+                    if remain_difference > 0:
+                        reward += (
+                            remain_difference
+                            * self._options["rewarding"]["remain_still_too_long"]
+                        )
+                    if ally.is_incapable:
+                        ally_step_defeated_num += 1
+                for idx, enemy in enumerate(self._enemies):
+                    enemy_prev = self._enemies_prev[idx] if self._enemies_prev else None
+
+                    if enemy_prev:
+                        if enemy.is_incapable and not enemy_prev.is_incapable:
+                            reward += self._options["rewarding"]["enemy_defeated"]
+                        else:
+                            reward += self._options["rewarding"]["enemy_danger"] * abs(
+                                enemy.danger - enemy_prev.danger
+                            )
+                    if enemy.is_incapable:
+                        enemy_step_defeated_num += 1
+
+            case GameStatus.WIN:
+                reward += self._options["rewarding"]["win"]
+
+            case GameStatus.LOSE:
+                reward += self._options["rewarding"]["lose"]
+
+        return reward
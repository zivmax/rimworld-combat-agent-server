<<<<<<< HEAD
import gymnasium as gym
import numpy as np
from threading import Thread
from numpy.typing import NDArray
from typing import Dict, List, Tuple
from gymnasium.spaces import MultiDiscrete
from gymnasium import spaces

from utils.logger import logger
from .server import server, create_server_thread
from .state import StateCollector, MapState, PawnState, GameStatus, Loc
from .action import GameAction
from .metadata import REWARD, ACTION_SPACE_RADIUS_FACTOR

class RimWorldEnv(gym.Env):
    def __init__(self):
        self._server_thread: Thread = create_server_thread()

        self._pawns: Dict[str, PawnState] = None
        self._map: MapState = None
        self._allies: list[PawnState] = None
        self._enemies: list[PawnState] = None
        self.action_space = None
        self.action_mask = None

        StateCollector.receive_state()
        self._update_all()
        self.observation_space = MultiDiscrete(
            [[8] * self._map.width] * self._map.height
        )

    def reset(self, seed=None, options=None):
        message = {
            "Type": "Response",
            "Data": {"Action": None, "Reset": True},
        }
        server.send_to_client(server.client, message)
        logger.info(
            f"Sent reset signal to clients at tick {StateCollector.state.tick}\n"
        )

        super().reset(seed=seed)  # We need the following line to seed self.np_random
        StateCollector.reset()
        StateCollector.receive_state()
        self._update_all()

        observation = self._get_obs()
        info = self._get_info()

        return observation, info

    def step(self, action: GameAction):
        observation = None
        reward = 0
        terminated = False
        truncated = False
        info = None


        message = {
            "Type": "Response",
            "Data": {"Action": dict(action), "Reset": False},
        }

        server.send_to_client(server.client, message)

        StateCollector.receive_state()
        self._update_all()

        observation = self._get_obs()
        reward = self._get_reward()
        terminated = StateCollector.state.status != GameStatus.RUNNING
        truncated = False
        info = self._get_info()

        return observation, reward, terminated, truncated, info

    def close(self):
        server.stop()
        self._server_thread.join()
        super().close()

    def _update_allies(self):
        self._allies: list[PawnState] = [p for p in self._pawns.values() if p.is_ally]
        self._allies.sort(key=lambda x: x.label)

    def _update_enemies(self):
        self._enemies: list[PawnState] = [
            p for p in self._pawns.values() if not p.is_ally
        ]
        self._enemies.sort(key=lambda x: x.label)

    def _update_all(self):
        self._pawns = StateCollector.state.pawns
        self._map = StateCollector.state.map
        self._update_allies()
        self._update_enemies()
        self._update_action_space()


    def _clamp(self, loc: Loc) -> Loc:
        return Loc(
            max(min(loc.x, self._map.width - 1), 0),
            max(min(loc.y, self._map.height - 1), 0),
        )

    def _get_covers(self) -> List[Loc]:
        """Get all cover locations in the map.

        Returns a list of locations (Loc objects) where there are covers in the map.
        covers are defined as cells that contain either trees or walls.

        Returns:
            `List[Loc]`: A list of location objects representing positions of covers
        """
        covers = []
        for cell_row in self._map.cells:
            for cell in cell_row:
                if cell.is_tree or cell.is_wall:
                    covers.append(cell.loc)
        return covers

    def _update_action_space(self):
        """
        Returns a Dict action space where each key is an ally ID mapping to their movement space.
        Each ally's space is a MultiDiscrete for (x,y) movement within their max_move range.

        The action mask is now a tuple of invalid Loc positions per ally.
        """
        covers = self._get_covers()
        action_spaces = {}
        action_masks = {}

        for idx, ally in enumerate(self._allies, start=1):
            # Calculate max movement range
            max_move = int(ACTION_SPACE_RADIUS_FACTOR * ally.combat.move_speed * ally.health.moving)

            # Calculate ranges for this ally
            min_x = max(0, ally.loc.x - max_move)
            max_x = min(self._map.width, ally.loc.x + max_move + 1)
            min_y = max(0, ally.loc.y - max_move)
            max_y = min(self._map.height, ally.loc.y + max_move + 1)

            # Collect invalid positions
            invalid_positions = []

            # Add covers within range
            for obs in covers:
                if min_x <= obs.x < max_x and min_y <= obs.y < max_y:
                    invalid_positions.append(obs)

            # Add enemy positions within range
            for enemy in self._enemies:
                if min_x <= enemy.loc.x < max_x and min_y <= enemy.loc.y < max_y:
                    invalid_positions.append(enemy.loc)

            ally_space = MultiDiscrete(
                nvec=[max_x - min_x, max_y - min_y], start=np.array([min_x, min_y])
            )

            action_spaces[idx] = ally_space
            action_masks[idx] = tuple(invalid_positions)

        self.action_space = spaces.Dict(action_spaces)
        self.action_mask = action_masks

    def _get_obs(self) -> NDArray:
        """Gets the current observation of the game map as a 2D numpy array.

        The observation is represented as a grid where each cell contains an integer value:
        - 0: Empty cell
        - 1-3: Allied units (index + 1 corresponds to ally number)
        - 4-6: Enemy units (index + 4 corresponds to enemy number)
        - 7: Cover

        Returns:
            np.ndarray: A 2D numpy array of shape (height, width) containing integer values
                       representing the game state according to the above encoding scheme.
                       The array uses dtype=np.int32.

        Example:
            ```
            [[0, 1, 0],
             [7, 0, 4],
             [2, 0, 0]]
            ```
            Represents a 3x3 map with:
            - Ally 1 at (0,1)
            - Ally 2 at (2,0)
            - Enemy 1 at (1,2)
            - cover at (1,0)
        """
        grid = np.zeros((self._map.height, self._map.width), dtype=np.int8)
        covers = self._get_covers()

        for idx, ally in enumerate(self._allies, start=1):
            grid[ally.loc.x][ally.loc.y] = idx
        for idx, enemy in enumerate(self._enemies, start=4):
            grid[enemy.loc.x][enemy.loc.y] = idx
        for cover in covers:
            x, y = cover.x, cover.y
            grid[x][y] = 7
        return grid

    def _get_info(self):
        """
        Get current game information including the map state, pawn information and action space.

        Returns:
            tuple: A tuple containing three elements:
                - map (np.ndarray): Current game map state
                - pawn_in_ID (dict): Dictionary mapping pawn IDs to pawn objects, where:
                    - IDs 1-3 are reserved for allies
                    - IDs 4-6 are reserved for enemies
                - action_space (list): List of available actions
        """
        pawn_in_ID = {}
        for idx, ally in enumerate(self._allies, start=1):
            pawn_in_ID[idx] = ally
        for idx, enemy in enumerate(self._enemies, start=4):
            pawn_in_ID[idx] = enemy

        return {
            "map": self._map,
            "pawns": pawn_in_ID,
            "action_space": self.action_space,
            "action_mask": self.action_mask,
        }

    def _get_reward(self) -> float:
        """
        Calculate the reward based on the state of allies and enemies.

        The reward is determined by:
        1. For allies:
            - Deducts 10 points if an ally is incapacitated
            - Adds points based on ally's safety (inverse of danger)
        2. For enemies:
            - Adds 10 points if an enemy is incapacitated
            - Deducts points based on enemy's safety

        Returns:
             float: The calculated reward value. Positive values indicate favorable situations,
                     while negative values indicate unfavorable situations.
        """
        reward = REWARD['original']
        for ally in self._allies:
            if ally.is_incapable:
                reward += REWARD['ally_down']
            else:
                reward += REWARD['ally_danger_ratio'] * (1 - ally.danger)
        for enemy in self._enemies:
            if enemy.is_incapable:
                reward += REWARD['enemy_down']
            else:
                reward += REWARD['enemy_danger_ratio'] * (1 - enemy.danger)
        return reward

def Mannhatan_dist(self, loc1: Loc, loc2: Loc) -> float:
    return abs(loc1.x - loc2.x) + abs(loc1.y - loc2.y)

def Eclidean_dist(self, loc1: Loc, loc2: Loc) -> float:
    return np.sqrt((loc1.x - loc2.x) ** 2 + (loc1.y - loc2.y) ** 2)
=======
import gymnasium as gym
import numpy as np
from threading import Thread
from numpy.typing import NDArray
from typing import Dict, List, Tuple
from gymnasium.spaces import MultiDiscrete
from gymnasium import spaces

from utils.logger import logger
from utils.json import to_json
from .server import server, create_server_thread
from .state import StateCollector, CellState, MapState, PawnState, GameStatus, Loc
from .action import GameAction


class RimWorldEnv(gym.Env):
    def __init__(self):
        self._server_thread: Thread = create_server_thread()

        self._pawns: Dict[str, PawnState] = None
        self._map: MapState = None
        self._allies: List[PawnState] = None
        self._enemies: List[PawnState] = None
        self._options: Dict = {}
        self.action_space: Dict = {}
        self.action_mask: Tuple[Loc] = None

        StateCollector.receive_state()
        self._update_all()
        for idx in range(1, 4):
            ally_space = MultiDiscrete(
                nvec=[self._map.width, self._map.height], start=np.array([0, 0])
            )
            self.action_space[idx] = ally_space
        self.action_space = spaces.Dict(self.action_space)
        self.observation_space = MultiDiscrete(
            [[8] * self._map.width] * self._map.height
        )

    def reset(self, seed=None, options=None | Dict):
        """Reset the environment to an initial state.
        This method resets the environment and returns the initial observation and info.
        The reset can be configured through the options parameter.
        Args:
            seed (int, optional): Random seed to use. Defaults to None.
            options (dict, optional): Configuration options for reset. Defaults to None.
                Supported options:
                    - interval (float): Time interval between ticks. Defaults to 1.0.
        Returns:
            tuple: A tuple containing:
                - observation: Initial environment observation
                - info: Additional information dictionary
        Note:
            This will send a reset signal to connected clients and reinitialize the state collector.
            The state will be updated and new observation will be generated based on the reset state.
        """
        self._options["interval"] = (
            options.get("interval", 1.0) if options is not None else 1.0
        )
        self._options["speed"] = options.get("speed", 1) if options is not None else 1

        # Validate options, interval be positive, speed between 0 - 4
        if self._options["interval"] <= 0:
            raise ValueError("Interval must be a positive number")
        if self._options["speed"] < 0 or self._options["speed"] > 4:
            raise ValueError("Speed must be between 0 and 4")

        message = {
            "Type": "Response",
            "Data": {"Action": None, "Reset": True, "Interval": self._options["interval"], "Speed": self._options["speed"]},
        }
        server.send_to_client(server.client, message)
        logger.info(
            f"Sent reset signal to clients at tick {StateCollector.state.tick}\n"
        )

        super().reset(seed=seed)  # We need the following line to seed self.np_random
        StateCollector.reset()
        StateCollector.receive_state()

        logger.info(
            f"Env reset! Current Config: \n{to_json(self._options, indent=2)}\n"
        )

        self._update_all()

        observation = self._get_obs()
        info = self._get_info()

        return observation, info

    def step(self, action: GameAction):
        observation = None
        reward = 0
        terminated = False
        truncated = False
        info = None

        message = {
            "Type": "Response",
            "Data": {"Action": dict(action), "Reset": False, "Interval": self._options["interval"], "Speed": self._options["speed"]},
        }

        server.send_to_client(server.client, message)

        StateCollector.receive_state()
        self._update_all()

        observation = self._get_obs()
        reward = self._get_reward()
        terminated = StateCollector.state.status != GameStatus.RUNNING
        truncated = False
        info = self._get_info()

        return observation, reward, terminated, truncated, info

    def close(self):
        server.stop()
        self._server_thread.join()
        super().close()

    def _update_allies(self):
        self._allies: list[PawnState] = [p for p in self._pawns.values() if p.is_ally]
        self._allies.sort(key=lambda x: x.label)

    def _update_enemies(self):
        self._enemies: list[PawnState] = [
            p for p in self._pawns.values() if not p.is_ally
        ]
        self._enemies.sort(key=lambda x: x.label)

    def _update_all(self):
        self._pawns = StateCollector.state.pawns
        self._map = StateCollector.state.map
        self._update_allies()
        self._update_enemies()
        self._update_action_mask()

    def _Mannhatan_dist(self, loc1: Loc, loc2: Loc) -> float:
        return abs(loc1.x - loc2.x) + abs(loc1.y - loc2.y)

    def _Eclidean_dist(self, loc1: Loc, loc2: Loc) -> float:
        return np.sqrt((loc1.x - loc2.x) ** 2 + (loc1.y - loc2.y) ** 2)

    def _clamp(self, loc: Loc) -> Loc:
        return Loc(
            max(min(loc.x, self._map.width - 1), 0),
            max(min(loc.y, self._map.height - 1), 0),
        )

    def _get_covers(self) -> List[CellState]:
        """Get all cover locations in the map.

        Returns a list of locations (Loc objects) where there are covers in the map.
        covers are defined as cells that contain either trees or walls.

        Returns:
            `List[Loc]`: A list of location objects representing positions of covers
        """
        covers = []
        for cell_row in self._map.cells:
            for cell in cell_row:
                if cell.is_tree or cell.is_wall:
                    covers.append(cell)
        return covers

    def _update_action_mask(self):
        """
        Returns a Dict action space where each key is an ally ID mapping to their movement space.
        Each ally's space is a MultiDiscrete for (x,y) movement across the entire map.

        The action mask is a tuple of invalid Loc positions per ally.
        """
        covers = self._get_covers()
        mask = {}

        # Collect invalid positions
        invalid_positions = []

        # Add covers
        for cover in covers:
            invalid_positions.append(cover.loc)

        # Add enemy positions
        for enemy in self._enemies:
            invalid_positions.append(enemy.loc)

        mask = tuple(invalid_positions)

        self.action_mask = mask

    def _get_obs(self) -> NDArray:
        """Gets the current observation of the game map as a 2D numpy array.

        The observation is represented as a grid where each cell contains an integer value:
        - 0: Empty cell
        - 1-3: Allied units (index + 1 corresponds to ally number)
        - 4-6: Enemy units (index + 4 corresponds to enemy number)
        - 7: Cover

        Returns:
            np.ndarray: A 2D numpy array of shape (height, width) containing integer values
                       representing the game state according to the above encoding scheme.
                       The array uses dtype=np.int32.

        Example:
            ```
            [[0, 1, 0],
             [7, 0, 4],
             [2, 0, 0]]
            ```
            Represents a 3x3 map with:
            - Ally 1 at (0,1)
            - Ally 2 at (2,0)
            - Enemy 1 at (1,2)
            - cover at (1,0)
        """
        grid = np.zeros((self._map.height, self._map.width), dtype=np.int8)
        covers = self._get_covers()

        for idx, ally in enumerate(self._allies, start=1):
            grid[ally.loc.x][ally.loc.y] = idx
        for idx, enemy in enumerate(self._enemies, start=4):
            grid[enemy.loc.x][enemy.loc.y] = idx
        for cover in covers:
            x, y = cover.loc.x, cover.loc.y
            grid[x][y] = 7
        return grid

    def _get_info(self):
        """
        Get current game information including the map state, pawn information and action space.

        Returns:
            tuple: A tuple containing three elements:
                - map (np.ndarray): Current game map state
                - pawn_in_ID (dict): Dictionary mapping pawn IDs to pawn objects, where:
                    - IDs 1-3 are reserved for allies
                    - IDs 4-6 are reserved for enemies
                - action_space (list): List of available actions
        """
        pawn_in_ID = {}
        for idx, ally in enumerate(self._allies, start=1):
            pawn_in_ID[idx] = ally
        for idx, enemy in enumerate(self._enemies, start=4):
            pawn_in_ID[idx] = enemy

        return {
            "map": self._map,
            "pawns": pawn_in_ID,
            "action_space": self.action_space,
            "action_mask": self.action_mask,
        }

    def _get_reward(self) -> float:
        """
        Calculate the reward based on the state of allies and enemies.

        The reward is determined by:
        1. For allies:
            - Deducts 10 points if an ally is incapacitated
            - Adds points based on ally's safety (inverse of danger)
        2. For enemies:
            - Adds 10 points if an enemy is incapacitated
            - Deducts points based on enemy's safety

        Returns:
             float: The calculated reward value. Positive values indicate favorable situations,
                     while negative values indicate unfavorable situations.
        """
        reward = 0
        for ally in self._allies:
            if ally.is_incapable:
                reward -= 10
            else:
                reward += 0.5 * (1 - ally.danger)
        for enemy in self._enemies:
            if enemy.is_incapable:
                reward += 10
            else:
                reward -= 0.5 * (1 - enemy.danger)
        return reward
>>>>>>> cec03802
<|MERGE_RESOLUTION|>--- conflicted
+++ resolved
@@ -1,548 +1,301 @@
-<<<<<<< HEAD
-import gymnasium as gym
-import numpy as np
-from threading import Thread
-from numpy.typing import NDArray
-from typing import Dict, List, Tuple
-from gymnasium.spaces import MultiDiscrete
-from gymnasium import spaces
-
-from utils.logger import logger
-from .server import server, create_server_thread
-from .state import StateCollector, MapState, PawnState, GameStatus, Loc
-from .action import GameAction
-from .metadata import REWARD, ACTION_SPACE_RADIUS_FACTOR
-
-class RimWorldEnv(gym.Env):
-    def __init__(self):
-        self._server_thread: Thread = create_server_thread()
-
-        self._pawns: Dict[str, PawnState] = None
-        self._map: MapState = None
-        self._allies: list[PawnState] = None
-        self._enemies: list[PawnState] = None
-        self.action_space = None
-        self.action_mask = None
-
-        StateCollector.receive_state()
-        self._update_all()
-        self.observation_space = MultiDiscrete(
-            [[8] * self._map.width] * self._map.height
-        )
-
-    def reset(self, seed=None, options=None):
-        message = {
-            "Type": "Response",
-            "Data": {"Action": None, "Reset": True},
-        }
-        server.send_to_client(server.client, message)
-        logger.info(
-            f"Sent reset signal to clients at tick {StateCollector.state.tick}\n"
-        )
-
-        super().reset(seed=seed)  # We need the following line to seed self.np_random
-        StateCollector.reset()
-        StateCollector.receive_state()
-        self._update_all()
-
-        observation = self._get_obs()
-        info = self._get_info()
-
-        return observation, info
-
-    def step(self, action: GameAction):
-        observation = None
-        reward = 0
-        terminated = False
-        truncated = False
-        info = None
-
-
-        message = {
-            "Type": "Response",
-            "Data": {"Action": dict(action), "Reset": False},
-        }
-
-        server.send_to_client(server.client, message)
-
-        StateCollector.receive_state()
-        self._update_all()
-
-        observation = self._get_obs()
-        reward = self._get_reward()
-        terminated = StateCollector.state.status != GameStatus.RUNNING
-        truncated = False
-        info = self._get_info()
-
-        return observation, reward, terminated, truncated, info
-
-    def close(self):
-        server.stop()
-        self._server_thread.join()
-        super().close()
-
-    def _update_allies(self):
-        self._allies: list[PawnState] = [p for p in self._pawns.values() if p.is_ally]
-        self._allies.sort(key=lambda x: x.label)
-
-    def _update_enemies(self):
-        self._enemies: list[PawnState] = [
-            p for p in self._pawns.values() if not p.is_ally
-        ]
-        self._enemies.sort(key=lambda x: x.label)
-
-    def _update_all(self):
-        self._pawns = StateCollector.state.pawns
-        self._map = StateCollector.state.map
-        self._update_allies()
-        self._update_enemies()
-        self._update_action_space()
-
-
-    def _clamp(self, loc: Loc) -> Loc:
-        return Loc(
-            max(min(loc.x, self._map.width - 1), 0),
-            max(min(loc.y, self._map.height - 1), 0),
-        )
-
-    def _get_covers(self) -> List[Loc]:
-        """Get all cover locations in the map.
-
-        Returns a list of locations (Loc objects) where there are covers in the map.
-        covers are defined as cells that contain either trees or walls.
-
-        Returns:
-            `List[Loc]`: A list of location objects representing positions of covers
-        """
-        covers = []
-        for cell_row in self._map.cells:
-            for cell in cell_row:
-                if cell.is_tree or cell.is_wall:
-                    covers.append(cell.loc)
-        return covers
-
-    def _update_action_space(self):
-        """
-        Returns a Dict action space where each key is an ally ID mapping to their movement space.
-        Each ally's space is a MultiDiscrete for (x,y) movement within their max_move range.
-
-        The action mask is now a tuple of invalid Loc positions per ally.
-        """
-        covers = self._get_covers()
-        action_spaces = {}
-        action_masks = {}
-
-        for idx, ally in enumerate(self._allies, start=1):
-            # Calculate max movement range
-            max_move = int(ACTION_SPACE_RADIUS_FACTOR * ally.combat.move_speed * ally.health.moving)
-
-            # Calculate ranges for this ally
-            min_x = max(0, ally.loc.x - max_move)
-            max_x = min(self._map.width, ally.loc.x + max_move + 1)
-            min_y = max(0, ally.loc.y - max_move)
-            max_y = min(self._map.height, ally.loc.y + max_move + 1)
-
-            # Collect invalid positions
-            invalid_positions = []
-
-            # Add covers within range
-            for obs in covers:
-                if min_x <= obs.x < max_x and min_y <= obs.y < max_y:
-                    invalid_positions.append(obs)
-
-            # Add enemy positions within range
-            for enemy in self._enemies:
-                if min_x <= enemy.loc.x < max_x and min_y <= enemy.loc.y < max_y:
-                    invalid_positions.append(enemy.loc)
-
-            ally_space = MultiDiscrete(
-                nvec=[max_x - min_x, max_y - min_y], start=np.array([min_x, min_y])
-            )
-
-            action_spaces[idx] = ally_space
-            action_masks[idx] = tuple(invalid_positions)
-
-        self.action_space = spaces.Dict(action_spaces)
-        self.action_mask = action_masks
-
-    def _get_obs(self) -> NDArray:
-        """Gets the current observation of the game map as a 2D numpy array.
-
-        The observation is represented as a grid where each cell contains an integer value:
-        - 0: Empty cell
-        - 1-3: Allied units (index + 1 corresponds to ally number)
-        - 4-6: Enemy units (index + 4 corresponds to enemy number)
-        - 7: Cover
-
-        Returns:
-            np.ndarray: A 2D numpy array of shape (height, width) containing integer values
-                       representing the game state according to the above encoding scheme.
-                       The array uses dtype=np.int32.
-
-        Example:
-            ```
-            [[0, 1, 0],
-             [7, 0, 4],
-             [2, 0, 0]]
-            ```
-            Represents a 3x3 map with:
-            - Ally 1 at (0,1)
-            - Ally 2 at (2,0)
-            - Enemy 1 at (1,2)
-            - cover at (1,0)
-        """
-        grid = np.zeros((self._map.height, self._map.width), dtype=np.int8)
-        covers = self._get_covers()
-
-        for idx, ally in enumerate(self._allies, start=1):
-            grid[ally.loc.x][ally.loc.y] = idx
-        for idx, enemy in enumerate(self._enemies, start=4):
-            grid[enemy.loc.x][enemy.loc.y] = idx
-        for cover in covers:
-            x, y = cover.x, cover.y
-            grid[x][y] = 7
-        return grid
-
-    def _get_info(self):
-        """
-        Get current game information including the map state, pawn information and action space.
-
-        Returns:
-            tuple: A tuple containing three elements:
-                - map (np.ndarray): Current game map state
-                - pawn_in_ID (dict): Dictionary mapping pawn IDs to pawn objects, where:
-                    - IDs 1-3 are reserved for allies
-                    - IDs 4-6 are reserved for enemies
-                - action_space (list): List of available actions
-        """
-        pawn_in_ID = {}
-        for idx, ally in enumerate(self._allies, start=1):
-            pawn_in_ID[idx] = ally
-        for idx, enemy in enumerate(self._enemies, start=4):
-            pawn_in_ID[idx] = enemy
-
-        return {
-            "map": self._map,
-            "pawns": pawn_in_ID,
-            "action_space": self.action_space,
-            "action_mask": self.action_mask,
-        }
-
-    def _get_reward(self) -> float:
-        """
-        Calculate the reward based on the state of allies and enemies.
-
-        The reward is determined by:
-        1. For allies:
-            - Deducts 10 points if an ally is incapacitated
-            - Adds points based on ally's safety (inverse of danger)
-        2. For enemies:
-            - Adds 10 points if an enemy is incapacitated
-            - Deducts points based on enemy's safety
-
-        Returns:
-             float: The calculated reward value. Positive values indicate favorable situations,
-                     while negative values indicate unfavorable situations.
-        """
-        reward = REWARD['original']
-        for ally in self._allies:
-            if ally.is_incapable:
-                reward += REWARD['ally_down']
-            else:
-                reward += REWARD['ally_danger_ratio'] * (1 - ally.danger)
-        for enemy in self._enemies:
-            if enemy.is_incapable:
-                reward += REWARD['enemy_down']
-            else:
-                reward += REWARD['enemy_danger_ratio'] * (1 - enemy.danger)
-        return reward
-
-def Mannhatan_dist(self, loc1: Loc, loc2: Loc) -> float:
-    return abs(loc1.x - loc2.x) + abs(loc1.y - loc2.y)
-
-def Eclidean_dist(self, loc1: Loc, loc2: Loc) -> float:
-    return np.sqrt((loc1.x - loc2.x) ** 2 + (loc1.y - loc2.y) ** 2)
-=======
-import gymnasium as gym
-import numpy as np
-from threading import Thread
-from numpy.typing import NDArray
-from typing import Dict, List, Tuple
-from gymnasium.spaces import MultiDiscrete
-from gymnasium import spaces
-
-from utils.logger import logger
-from utils.json import to_json
-from .server import server, create_server_thread
-from .state import StateCollector, CellState, MapState, PawnState, GameStatus, Loc
-from .action import GameAction
-
-
-class RimWorldEnv(gym.Env):
-    def __init__(self):
-        self._server_thread: Thread = create_server_thread()
-
-        self._pawns: Dict[str, PawnState] = None
-        self._map: MapState = None
-        self._allies: List[PawnState] = None
-        self._enemies: List[PawnState] = None
-        self._options: Dict = {}
-        self.action_space: Dict = {}
-        self.action_mask: Tuple[Loc] = None
-
-        StateCollector.receive_state()
-        self._update_all()
-        for idx in range(1, 4):
-            ally_space = MultiDiscrete(
-                nvec=[self._map.width, self._map.height], start=np.array([0, 0])
-            )
-            self.action_space[idx] = ally_space
-        self.action_space = spaces.Dict(self.action_space)
-        self.observation_space = MultiDiscrete(
-            [[8] * self._map.width] * self._map.height
-        )
-
-    def reset(self, seed=None, options=None | Dict):
-        """Reset the environment to an initial state.
-        This method resets the environment and returns the initial observation and info.
-        The reset can be configured through the options parameter.
-        Args:
-            seed (int, optional): Random seed to use. Defaults to None.
-            options (dict, optional): Configuration options for reset. Defaults to None.
-                Supported options:
-                    - interval (float): Time interval between ticks. Defaults to 1.0.
-        Returns:
-            tuple: A tuple containing:
-                - observation: Initial environment observation
-                - info: Additional information dictionary
-        Note:
-            This will send a reset signal to connected clients and reinitialize the state collector.
-            The state will be updated and new observation will be generated based on the reset state.
-        """
-        self._options["interval"] = (
-            options.get("interval", 1.0) if options is not None else 1.0
-        )
-        self._options["speed"] = options.get("speed", 1) if options is not None else 1
-
-        # Validate options, interval be positive, speed between 0 - 4
-        if self._options["interval"] <= 0:
-            raise ValueError("Interval must be a positive number")
-        if self._options["speed"] < 0 or self._options["speed"] > 4:
-            raise ValueError("Speed must be between 0 and 4")
-
-        message = {
-            "Type": "Response",
-            "Data": {"Action": None, "Reset": True, "Interval": self._options["interval"], "Speed": self._options["speed"]},
-        }
-        server.send_to_client(server.client, message)
-        logger.info(
-            f"Sent reset signal to clients at tick {StateCollector.state.tick}\n"
-        )
-
-        super().reset(seed=seed)  # We need the following line to seed self.np_random
-        StateCollector.reset()
-        StateCollector.receive_state()
-
-        logger.info(
-            f"Env reset! Current Config: \n{to_json(self._options, indent=2)}\n"
-        )
-
-        self._update_all()
-
-        observation = self._get_obs()
-        info = self._get_info()
-
-        return observation, info
-
-    def step(self, action: GameAction):
-        observation = None
-        reward = 0
-        terminated = False
-        truncated = False
-        info = None
-
-        message = {
-            "Type": "Response",
-            "Data": {"Action": dict(action), "Reset": False, "Interval": self._options["interval"], "Speed": self._options["speed"]},
-        }
-
-        server.send_to_client(server.client, message)
-
-        StateCollector.receive_state()
-        self._update_all()
-
-        observation = self._get_obs()
-        reward = self._get_reward()
-        terminated = StateCollector.state.status != GameStatus.RUNNING
-        truncated = False
-        info = self._get_info()
-
-        return observation, reward, terminated, truncated, info
-
-    def close(self):
-        server.stop()
-        self._server_thread.join()
-        super().close()
-
-    def _update_allies(self):
-        self._allies: list[PawnState] = [p for p in self._pawns.values() if p.is_ally]
-        self._allies.sort(key=lambda x: x.label)
-
-    def _update_enemies(self):
-        self._enemies: list[PawnState] = [
-            p for p in self._pawns.values() if not p.is_ally
-        ]
-        self._enemies.sort(key=lambda x: x.label)
-
-    def _update_all(self):
-        self._pawns = StateCollector.state.pawns
-        self._map = StateCollector.state.map
-        self._update_allies()
-        self._update_enemies()
-        self._update_action_mask()
-
-    def _Mannhatan_dist(self, loc1: Loc, loc2: Loc) -> float:
-        return abs(loc1.x - loc2.x) + abs(loc1.y - loc2.y)
-
-    def _Eclidean_dist(self, loc1: Loc, loc2: Loc) -> float:
-        return np.sqrt((loc1.x - loc2.x) ** 2 + (loc1.y - loc2.y) ** 2)
-
-    def _clamp(self, loc: Loc) -> Loc:
-        return Loc(
-            max(min(loc.x, self._map.width - 1), 0),
-            max(min(loc.y, self._map.height - 1), 0),
-        )
-
-    def _get_covers(self) -> List[CellState]:
-        """Get all cover locations in the map.
-
-        Returns a list of locations (Loc objects) where there are covers in the map.
-        covers are defined as cells that contain either trees or walls.
-
-        Returns:
-            `List[Loc]`: A list of location objects representing positions of covers
-        """
-        covers = []
-        for cell_row in self._map.cells:
-            for cell in cell_row:
-                if cell.is_tree or cell.is_wall:
-                    covers.append(cell)
-        return covers
-
-    def _update_action_mask(self):
-        """
-        Returns a Dict action space where each key is an ally ID mapping to their movement space.
-        Each ally's space is a MultiDiscrete for (x,y) movement across the entire map.
-
-        The action mask is a tuple of invalid Loc positions per ally.
-        """
-        covers = self._get_covers()
-        mask = {}
-
-        # Collect invalid positions
-        invalid_positions = []
-
-        # Add covers
-        for cover in covers:
-            invalid_positions.append(cover.loc)
-
-        # Add enemy positions
-        for enemy in self._enemies:
-            invalid_positions.append(enemy.loc)
-
-        mask = tuple(invalid_positions)
-
-        self.action_mask = mask
-
-    def _get_obs(self) -> NDArray:
-        """Gets the current observation of the game map as a 2D numpy array.
-
-        The observation is represented as a grid where each cell contains an integer value:
-        - 0: Empty cell
-        - 1-3: Allied units (index + 1 corresponds to ally number)
-        - 4-6: Enemy units (index + 4 corresponds to enemy number)
-        - 7: Cover
-
-        Returns:
-            np.ndarray: A 2D numpy array of shape (height, width) containing integer values
-                       representing the game state according to the above encoding scheme.
-                       The array uses dtype=np.int32.
-
-        Example:
-            ```
-            [[0, 1, 0],
-             [7, 0, 4],
-             [2, 0, 0]]
-            ```
-            Represents a 3x3 map with:
-            - Ally 1 at (0,1)
-            - Ally 2 at (2,0)
-            - Enemy 1 at (1,2)
-            - cover at (1,0)
-        """
-        grid = np.zeros((self._map.height, self._map.width), dtype=np.int8)
-        covers = self._get_covers()
-
-        for idx, ally in enumerate(self._allies, start=1):
-            grid[ally.loc.x][ally.loc.y] = idx
-        for idx, enemy in enumerate(self._enemies, start=4):
-            grid[enemy.loc.x][enemy.loc.y] = idx
-        for cover in covers:
-            x, y = cover.loc.x, cover.loc.y
-            grid[x][y] = 7
-        return grid
-
-    def _get_info(self):
-        """
-        Get current game information including the map state, pawn information and action space.
-
-        Returns:
-            tuple: A tuple containing three elements:
-                - map (np.ndarray): Current game map state
-                - pawn_in_ID (dict): Dictionary mapping pawn IDs to pawn objects, where:
-                    - IDs 1-3 are reserved for allies
-                    - IDs 4-6 are reserved for enemies
-                - action_space (list): List of available actions
-        """
-        pawn_in_ID = {}
-        for idx, ally in enumerate(self._allies, start=1):
-            pawn_in_ID[idx] = ally
-        for idx, enemy in enumerate(self._enemies, start=4):
-            pawn_in_ID[idx] = enemy
-
-        return {
-            "map": self._map,
-            "pawns": pawn_in_ID,
-            "action_space": self.action_space,
-            "action_mask": self.action_mask,
-        }
-
-    def _get_reward(self) -> float:
-        """
-        Calculate the reward based on the state of allies and enemies.
-
-        The reward is determined by:
-        1. For allies:
-            - Deducts 10 points if an ally is incapacitated
-            - Adds points based on ally's safety (inverse of danger)
-        2. For enemies:
-            - Adds 10 points if an enemy is incapacitated
-            - Deducts points based on enemy's safety
-
-        Returns:
-             float: The calculated reward value. Positive values indicate favorable situations,
-                     while negative values indicate unfavorable situations.
-        """
-        reward = 0
-        for ally in self._allies:
-            if ally.is_incapable:
-                reward -= 10
-            else:
-                reward += 0.5 * (1 - ally.danger)
-        for enemy in self._enemies:
-            if enemy.is_incapable:
-                reward += 10
-            else:
-                reward -= 0.5 * (1 - enemy.danger)
-        return reward
->>>>>>> cec03802
+import gymnasium as gym
+import numpy as np
+from threading import Thread
+from numpy.typing import NDArray
+from typing import Dict, List, Tuple
+from gymnasium.spaces import MultiDiscrete
+from gymnasium import spaces
+
+from utils.logger import logger
+from utils.json import to_json
+from .server import server, create_server_thread
+from .state import StateCollector, CellState, MapState, PawnState, GameStatus, Loc
+from .action import GameAction
+from .metadata import REWARD
+
+
+class RimWorldEnv(gym.Env):
+    def __init__(self):
+        self._server_thread: Thread = create_server_thread()
+
+        self._pawns: Dict[str, PawnState] = None
+        self._map: MapState = None
+        self._allies: List[PawnState] = None
+        self._enemies: List[PawnState] = None
+        self._options: Dict = {}
+        self.action_space: Dict = {}
+        self.action_mask: Tuple[Loc] = None
+
+        StateCollector.receive_state()
+        self._update_all()
+        for idx in range(1, 4):
+            ally_space = MultiDiscrete(
+                nvec=[self._map.width, self._map.height], start=np.array([0, 0])
+            )
+            self.action_space[idx] = ally_space
+        self.action_space = spaces.Dict(self.action_space)
+        self.observation_space = MultiDiscrete(
+            [[8] * self._map.width] * self._map.height
+        )
+
+    def reset(self, seed=None, options=None | Dict):
+        """Reset the environment to an initial state.
+        This method resets the environment and returns the initial observation and info.
+        The reset can be configured through the options parameter.
+        Args:
+            seed (int, optional): Random seed to use. Defaults to None.
+            options (dict, optional): Configuration options for reset. Defaults to None.
+                Supported options:
+                    - interval (float): Time interval between ticks. Defaults to 1.0.
+        Returns:
+            tuple: A tuple containing:
+                - observation: Initial environment observation
+                - info: Additional information dictionary
+        Note:
+            This will send a reset signal to connected clients and reinitialize the state collector.
+            The state will be updated and new observation will be generated based on the reset state.
+        """
+        self._options["interval"] = (
+            options.get("interval", 1.0) if options is not None else 1.0
+        )
+        self._options["speed"] = options.get("speed", 1) if options is not None else 1
+
+        # Validate options, interval be positive, speed between 0 - 4
+        if self._options["interval"] <= 0:
+            raise ValueError("Interval must be a positive number")
+        if self._options["speed"] < 0 or self._options["speed"] > 4:
+            raise ValueError("Speed must be between 0 and 4")
+
+        message = {
+            "Type": "Response",
+            "Data": {
+                "Action": None,
+                "Reset": True,
+                "Interval": self._options["interval"],
+                "Speed": self._options["speed"],
+            },
+        }
+        server.send_to_client(server.client, message)
+        logger.info(
+            f"Sent reset signal to clients at tick {StateCollector.state.tick}\n"
+        )
+
+        super().reset(seed=seed)  # We need the following line to seed self.np_random
+        StateCollector.reset()
+        StateCollector.receive_state()
+
+        logger.info(
+            f"Env reset! Current Config: \n{to_json(self._options, indent=2)}\n"
+        )
+
+        self._update_all()
+
+        observation = self._get_obs()
+        info = self._get_info()
+
+        return observation, info
+
+    def step(self, action: GameAction):
+        observation = None
+        reward = 0
+        terminated = False
+        truncated = False
+        info = None
+
+        message = {
+            "Type": "Response",
+            "Data": {
+                "Action": dict(action),
+                "Reset": False,
+                "Interval": self._options["interval"],
+                "Speed": self._options["speed"],
+            },
+        }
+
+        server.send_to_client(server.client, message)
+
+        StateCollector.receive_state()
+        self._update_all()
+
+        observation = self._get_obs()
+        reward = self._get_reward()
+        terminated = StateCollector.state.status != GameStatus.RUNNING
+        truncated = False
+        info = self._get_info()
+
+        return observation, reward, terminated, truncated, info
+
+    def close(self):
+        server.stop()
+        self._server_thread.join()
+        super().close()
+
+    def _update_allies(self):
+        self._allies: list[PawnState] = [p for p in self._pawns.values() if p.is_ally]
+        self._allies.sort(key=lambda x: x.label)
+
+    def _update_enemies(self):
+        self._enemies: list[PawnState] = [
+            p for p in self._pawns.values() if not p.is_ally
+        ]
+        self._enemies.sort(key=lambda x: x.label)
+
+    def _update_all(self):
+        self._pawns = StateCollector.state.pawns
+        self._map = StateCollector.state.map
+        self._update_allies()
+        self._update_enemies()
+        self._update_action_mask()
+
+    def _Mannhatan_dist(self, loc1: Loc, loc2: Loc) -> float:
+        return abs(loc1.x - loc2.x) + abs(loc1.y - loc2.y)
+
+    def _Eclidean_dist(self, loc1: Loc, loc2: Loc) -> float:
+        return np.sqrt((loc1.x - loc2.x) ** 2 + (loc1.y - loc2.y) ** 2)
+
+    def _clamp(self, loc: Loc) -> Loc:
+        return Loc(
+            max(min(loc.x, self._map.width - 1), 0),
+            max(min(loc.y, self._map.height - 1), 0),
+        )
+
+    def _get_covers(self) -> List[CellState]:
+        """Get all cover locations in the map.
+
+        Returns a list of locations (Loc objects) where there are covers in the map.
+        covers are defined as cells that contain either trees or walls.
+
+        Returns:
+            `List[Loc]`: A list of location objects representing positions of covers
+        """
+        covers = []
+        for cell_row in self._map.cells:
+            for cell in cell_row:
+                if cell.is_tree or cell.is_wall:
+                    covers.append(cell)
+        return covers
+
+    def _update_action_mask(self):
+        """
+        Returns a Dict action space where each key is an ally ID mapping to their movement space.
+        Each ally's space is a MultiDiscrete for (x,y) movement across the entire map.
+
+        The action mask is a tuple of invalid Loc positions per ally.
+        """
+        covers = self._get_covers()
+        mask = {}
+
+        # Collect invalid positions
+        invalid_positions = []
+
+        # Add covers
+        for cover in covers:
+            invalid_positions.append(cover.loc)
+
+        # Add enemy positions
+        for enemy in self._enemies:
+            invalid_positions.append(enemy.loc)
+
+        mask = tuple(invalid_positions)
+
+        self.action_mask = mask
+
+    def _get_obs(self) -> NDArray:
+        """Gets the current observation of the game map as a 2D numpy array.
+
+        The observation is represented as a grid where each cell contains an integer value:
+        - 0: Empty cell
+        - 1-3: Allied units (index + 1 corresponds to ally number)
+        - 4-6: Enemy units (index + 4 corresponds to enemy number)
+        - 7: Cover
+
+        Returns:
+            np.ndarray: A 2D numpy array of shape (height, width) containing integer values
+                       representing the game state according to the above encoding scheme.
+                       The array uses dtype=np.int32.
+
+        Example:
+            ```
+            [[0, 1, 0],
+             [7, 0, 4],
+             [2, 0, 0]]
+            ```
+            Represents a 3x3 map with:
+            - Ally 1 at (0,1)
+            - Ally 2 at (2,0)
+            - Enemy 1 at (1,2)
+            - cover at (1,0)
+        """
+        grid = np.zeros((self._map.height, self._map.width), dtype=np.int8)
+        covers = self._get_covers()
+
+        for idx, ally in enumerate(self._allies, start=1):
+            grid[ally.loc.x][ally.loc.y] = idx
+        for idx, enemy in enumerate(self._enemies, start=4):
+            grid[enemy.loc.x][enemy.loc.y] = idx
+        for cover in covers:
+            x, y = cover.loc.x, cover.loc.y
+            grid[x][y] = 7
+        return grid
+
+    def _get_info(self):
+        """
+        Get current game information including the map state, pawn information and action space.
+
+        Returns:
+            tuple: A tuple containing three elements:
+                - map (np.ndarray): Current game map state
+                - pawn_in_ID (dict): Dictionary mapping pawn IDs to pawn objects, where:
+                    - IDs 1-3 are reserved for allies
+                    - IDs 4-6 are reserved for enemies
+                - action_space (list): List of available actions
+        """
+        pawn_in_ID = {}
+        for idx, ally in enumerate(self._allies, start=1):
+            pawn_in_ID[idx] = ally
+        for idx, enemy in enumerate(self._enemies, start=4):
+            pawn_in_ID[idx] = enemy
+
+        return {
+            "map": self._map,
+            "pawns": pawn_in_ID,
+            "action_space": self.action_space,
+            "action_mask": self.action_mask,
+        }
+
+    def _get_reward(self) -> float:
+        """
+        Calculate the reward based on the state of allies and enemies.
+
+        The reward is determined by:
+        1. For allies:
+            - Deducts 10 points if an ally is incapacitated
+            - Adds points based on ally's safety (inverse of danger)
+        2. For enemies:
+            - Adds 10 points if an enemy is incapacitated
+            - Deducts points based on enemy's safety
+
+        Returns:
+             float: The calculated reward value. Positive values indicate favorable situations,
+                     while negative values indicate unfavorable situations.
+        """
+        reward = REWARD["original"]
+        for ally in self._allies:
+            if ally.is_incapable:
+                reward += REWARD["ally_down"]
+            else:
+                reward += REWARD["ally_danger_ratio"] * (1 - ally.danger)
+        for enemy in self._enemies:
+            if enemy.is_incapable:
+                reward += REWARD["enemy_down"]
+            else:
+                reward += REWARD["enemy_danger_ratio"] * (1 - enemy.danger)
+        return reward
+
+
+def Mannhatan_dist(self, loc1: Loc, loc2: Loc) -> float:
+    return abs(loc1.x - loc2.x) + abs(loc1.y - loc2.y)
+
+
+def Eclidean_dist(self, loc1: Loc, loc2: Loc) -> float:
+    return np.sqrt((loc1.x - loc2.x) ** 2 + (loc1.y - loc2.y) ** 2)
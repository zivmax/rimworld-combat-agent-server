--- conflicted
+++ resolved
@@ -1,85 +1,48 @@
-<<<<<<< HEAD
-import gymnasium as gym
-
-from env import rimworld_env
-from utils.logger import logger
-from agents.random import RandomAgent
-from agents.dqn.dqn import DQNTrainer
-
-
-def main():
-    # env = gym.make(rimworld_env)
-    # agent = RandomAgent()
-    # n_episodes = 100
-
-    # for episode in range(n_episodes):
-    #     obs, info = env.reset()
-    #     done = False
-    #     episode_reward = 0
-
-    #     while not done:
-    #         action = agent.act(obs, info)
-    #         obs, reward, done, _, info = env.step(action)
-    #         episode_reward += reward
-
-    #     logger.info(
-    #         f"\tEpisode {episode + 1}/{n_episodes}, Total Reward: {episode_reward}\n"
-    #     )
-
-    # env.close()
-    trainer = DQNTrainer()
-    trainer.train()
-
-
-if __name__ == "__main__":
-    main()
-=======
-import gymnasium as gym
-
-from env import rimworld_env
-from utils.logger import logger
-from agents.random import RandomAgent
-
-
-OPTIONS = {
-    "interval": 3.0,
-    "speed": 4,
-    "action_range": 4,
-    "is_remote": False,
-    "rewarding": {
-        "original": 0,
-        "ally_down": -10,
-        "enemy_down": 10,
-        "ally_danger_ratio": 0.5,
-        "enemy_danger_ratio": -0.5,
-    },
-}
-
-
-def main():
-    env = gym.make(rimworld_env, options=OPTIONS)
-    agent = RandomAgent(
-        action_space=env.action_space, observation_space=env.observation_space
-    )
-    n_episodes = 100
-
-    for episode in range(n_episodes):
-        obs, info = env.reset()
-        done = False
-        episode_reward = 0
-
-        while not done:
-            action = agent.act(obs, info)
-            obs, reward, done, _, info = env.step(action)
-            episode_reward += reward
-
-        logger.info(
-            f"\tEpisode {episode + 1}/{n_episodes}, Total Reward: {episode_reward}\n"
-        )
-
-    env.close()
-
-
-if __name__ == "__main__":
-    main()
->>>>>>> 1b28fdc1
+import gymnasium as gym
+
+from env import rimworld_env
+from utils.logger import logger
+from agents.random import RandomAgent
+
+
+OPTIONS = {
+    "interval": 3.0,
+    "speed": 4,
+    "action_range": 4,
+    "is_remote": False,
+    "rewarding": {
+        "original": 0,
+        "ally_down": -10,
+        "enemy_down": 10,
+        "ally_danger_ratio": 0.5,
+        "enemy_danger_ratio": -0.5,
+    },
+}
+
+
+def main():
+    env = gym.make(rimworld_env, options=OPTIONS)
+    agent = RandomAgent(
+        action_space=env.action_space, observation_space=env.observation_space
+    )
+    n_episodes = 100
+
+    for episode in range(n_episodes):
+        obs, info = env.reset()
+        done = False
+        episode_reward = 0
+
+        while not done:
+            action = agent.act(obs, info)
+            obs, reward, done, _, info = env.step(action)
+            episode_reward += reward
+
+        logger.info(
+            f"\tEpisode {episode + 1}/{n_episodes}, Total Reward: {episode_reward}\n"
+        )
+
+    env.close()
+
+
+if __name__ == "__main__":
+    main()
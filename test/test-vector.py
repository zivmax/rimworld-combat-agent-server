--- conflicted
+++ resolved
@@ -1,80 +1,73 @@
-import gymnasium as gym
-import signal
-import sys
-import tqdm
-from env import rimworld_env, GameOptions, EnvOptions
-import numpy as np
-
-
-def handle_keyboard_interrupt(signum, frame):
-    print("KeyboardInterrupt received, closing environments...")
-    if "envs" in globals():
-        envs.close()
-    sys.exit(0)
-
-
-signal.signal(signal.SIGINT, handle_keyboard_interrupt)
-
-try:
-    ENV_OPTIONS = EnvOptions(
-        action_range=1,
-        max_steps=800,
-        remain_still_threshold=100,
-        rewarding=EnvOptions.Rewarding(
-            original=0,
-            win=50,
-            lose=-50,
-            ally_defeated=0,
-            enemy_defeated=0,
-            ally_danger=-200,
-            enemy_danger=200,
-            invalid_action=-0.25,
-            remain_still=0.05,
-        ),
-        game=GameOptions(
-            agent_control=True,
-            team_size=1,
-            map_size=15,
-            gen_trees=True,
-            gen_ruins=True,
-            random_seed=4048,
-            can_flee=False,
-            actively_attack=True,
-            interval=0.5,
-            speed=4,
-        ),
-    )
-
-    ports = [np.random.randint(10000, 20000) for _ in range(10)]
-    envs = gym.vector.AsyncVectorEnv(
-        [
-<<<<<<< HEAD
-            lambda: gym.make(
-                rimworld_env, options=ENV_OPTIONS, port=np.random.randint(1000, 20000)
-            )
-            for _ in range(10)
-=======
-            lambda port=port: gym.make(rimworld_env, options=ENV_OPTIONS, port=port)
-            for port in ports
->>>>>>> 3d234d09
-        ],
-        daemon=True,
-        shared_memory=True,
-    )
-
-    observations, infos = envs.reset(seed=42)
-    for _ in tqdm.trange(1000):
-        observations, rewards, terminations, truncations, infos = envs.step(
-            envs.action_space.sample()
-        )
-
-    print(observations, rewards, terminations, truncations, infos)
-
-except Exception as e:
-    print(f"An error occurred: {e}")
-    if "envs" in globals():
-        envs.close()
-
-finally:
-    if "envs" in globals():
-        envs.close()
+import gymnasium as gym
+import signal
+import sys
+import tqdm
+from env import rimworld_env, GameOptions, EnvOptions
+import numpy as np
+
+
+def handle_keyboard_interrupt(signum, frame):
+    print("KeyboardInterrupt received, closing environments...")
+    if "envs" in globals():
+        envs.close()
+    sys.exit(0)
+
+
+signal.signal(signal.SIGINT, handle_keyboard_interrupt)
+
+try:
+    ENV_OPTIONS = EnvOptions(
+        action_range=1,
+        max_steps=800,
+        remain_still_threshold=100,
+        rewarding=EnvOptions.Rewarding(
+            original=0,
+            win=50,
+            lose=-50,
+            ally_defeated=0,
+            enemy_defeated=0,
+            ally_danger=-200,
+            enemy_danger=200,
+            invalid_action=-0.25,
+            remain_still=0.05,
+        ),
+        game=GameOptions(
+            agent_control=True,
+            team_size=1,
+            map_size=15,
+            gen_trees=True,
+            gen_ruins=True,
+            random_seed=4048,
+            can_flee=False,
+            actively_attack=True,
+            interval=0.5,
+            speed=4,
+        ),
+    )
+
+    ports = [np.random.randint(10000, 20000) for _ in range(10)]
+    envs = gym.vector.AsyncVectorEnv(
+        [
+            lambda port=port: gym.make(rimworld_env, options=ENV_OPTIONS, port=port)
+            for port in ports
+        ],
+        daemon=True,
+        shared_memory=True,
+    )
+
+    observations, infos = envs.reset(seed=42)
+    for _ in tqdm.trange(1000):
+        observations, rewards, terminations, truncations, infos = envs.step(
+            envs.action_space.sample()
+        )
+
+    print(observations, rewards, terminations, truncations, infos)
+
+except Exception as e:
+    print(f"An error occurred: {e}")
+    if "envs" in globals():
+        envs.close()
+
+finally:
+    if "envs" in globals():
+        envs.close()